import { describe, test } from 'node:test';
import assert from 'node:assert';
import fs from 'fs';
import path from 'path';

<<<<<<< HEAD
import { spawn, exec } from 'child_process';
import http from 'http';
import fs from 'fs';
import path from 'path';
import { fileURLToPath } from 'url';
import { dirname } from 'path';
import { describe, test } from 'node:test';
import assert from 'node:assert';

const __filename = fileURLToPath(import.meta.url);
const __dirname = dirname(__filename);

describe('Post-Refactor Integration Tests', () => {
  const SERVER_URL = 'http://localhost:8080';
  const TIMEOUT = 10000;

  // Test server health and basic endpoints
  describe('🏥 Server Health & Endpoints', () => {
    test('should respond to health check', async () => {
      const response = await fetch(`${SERVER_URL}/health`);
      assert.strictEqual(response.ok, true, 'Health check response should be ok');
      
      const data = await response.json();
      assert.strictEqual(data.status, 'OK', 'Health check status should be OK');
      console.log('✅ Server Health Check: PASS');
    }, TIMEOUT);

    test('should serve static HTML files', async () => {
      const pages = ['camera.html', 'dashboard.html', 'upload.html', 'index.html'];
      
      for (const page of pages) {
        const response = await fetch(`${SERVER_URL}/${page}`);
        assert.strictEqual(response.ok, true, `${page} should load successfully`);
        assert.ok(response.headers.get('content-type').includes('text/html'), `${page} should return HTML content`);
        console.log(`✅ Static File Serving (${page}): PASS`);
      }
    }, TIMEOUT);

    test('should serve JavaScript modules', async () => {
      const jsFiles = [
        '/js/camera_detection.js',
        '/js/dashboard.js', 
        '/js/upload.js',
        '/js/notifications.js'
      ];
      
      for (const jsFile of jsFiles) {
        const response = await fetch(`${SERVER_URL}${jsFile}`);
        assert.strictEqual(response.ok, true, `${jsFile} should load successfully`);
        // Content type check is flexible as some servers might serve as text/plain
        const contentType = response.headers.get('content-type');
        assert.ok(contentType, `${jsFile} should have a content type`);
        console.log(`✅ JavaScript Module (${jsFile}): PASS`);
      }
    }, TIMEOUT);
  });

  describe('🔌 API Endpoints', () => {
    test('should handle reports API endpoint', async () => {
      const response = await fetch(`${SERVER_URL}/api/reports`);
      assert.strictEqual(response.ok, true, 'Reports API should respond successfully');
      
      const data = await response.json();
      assert.ok(data.hasOwnProperty('reports'), 'Response should have reports property');
      assert.ok(Array.isArray(data.reports), 'Reports should be an array');
      console.log('✅ Reports API: PASS');
    }, TIMEOUT);

    test('should handle geocoding endpoint', async () => {
      const testAddress = 'New York, NY';
      const response = await fetch(`${SERVER_URL}/api/geocode?address=${encodeURIComponent(testAddress)}`);
      assert.strictEqual(response.ok, true, 'Geocoding API should respond successfully');
      
      const data = await response.json();
      console.log('✅ Geocoding API: PASS');
    }, TIMEOUT);
  });

  describe('📁 File Structure Integrity', () => {
    test('should have refactored src/ directory structure', () => {
      const requiredPaths = [
        'src/clients',
        'src/services', 
        'src/utils',
        'src/routes'
      ];

      for (const dirPath of requiredPaths) {
        const fullPath = path.join(process.cwd(), dirPath);
        assert.ok(fs.existsSync(fullPath), `Directory ${dirPath} should exist`);
        console.log(`✅ Directory Structure (${dirPath}): PASS`);
      }
    });

    test('should have key utility modules', () => {
      const utilityFiles = [
        'src/utils/network.js',
        'src/utils/notifications.js',
        'src/utils/async-handler.js',
        'src/services/reports-service.js',
        'src/services/report-upload-service.js'
      ];

      for (const filePath of utilityFiles) {
        const fullPath = path.join(process.cwd(), filePath);
        assert.ok(fs.existsSync(fullPath), `Utility file ${filePath} should exist`);
        console.log(`✅ Utility Module (${filePath}): PASS`);
      }
    });
  });

  describe('🧩 Module Import Resolution', () => {
    test('should verify network utilities are properly exported', () => {
      const networkUtilsPath = path.join(process.cwd(), 'src/utils/network.js');
      const content = fs.readFileSync(networkUtilsPath, 'utf8');
      
      // Check for key exports (final export line contains all functions)
      assert.ok(content.includes('export { withTimeout, probeHealth, resolveBaseUrl, toWsUrl }'), 'Should export network utilities');
      assert.ok(content.includes('window.withTimeout = withTimeout'), 'Should expose withTimeout to window');
      assert.ok(content.includes('window.resolveBaseUrl = resolveBaseUrl'), 'Should expose resolveBaseUrl to window');
      
      console.log('✅ Network Utilities Export: PASS');
    });

    test('should verify reports service exports', () => {
      const reportsServicePath = path.join(process.cwd(), 'src/services/reports-service.js');
      const content = fs.readFileSync(reportsServicePath, 'utf8');
      
      assert.ok(content.includes('window.fetchReports'), 'Should expose fetchReports to window');
      assert.ok(content.includes('export async function updateReport'), 'Should export updateReport function');
      assert.ok(content.includes('export async function deleteReportById'), 'Should export deleteReportById function');
      
      console.log('✅ Reports Service Export: PASS');
    });
  });

  describe('🌐 Network Configuration', () => {
    test('should resolve base URL correctly', async () => {
      try {
        // Test the network module by importing it
        const { resolveBaseUrl } = await import('../src/utils/network.js');
        
        // In development, should resolve to localhost
        const baseUrl = await resolveBaseUrl();
        assert.ok(baseUrl.includes('localhost:8080'), 'Base URL should contain localhost:8080');
        
        console.log('✅ Base URL Resolution: PASS');
      } catch (error) {
        console.log('⚠️ Base URL Resolution: Could not test dynamically');
        // Test passes if import works
        assert.ok(true, 'Dynamic test could not be performed');
      }
    });
  });

  describe('💾 Static Asset Verification', () => {
    test('should have ONNX runtime files', () => {
      const ortPath = path.join(process.cwd(), 'public/ort');
      assert.ok(fs.existsSync(ortPath), 'ONNX runtime directory should exist');
      
      const ortFiles = fs.readdirSync(ortPath);
      assert.ok(ortFiles.some(file => file.includes('ort.min.js')), 'Should have ONNX runtime files');
      
      console.log('✅ ONNX Runtime Assets: PASS');
    });

    test('should have object detection models', () => {
      const modelPath = path.join(process.cwd(), 'public/object_detection_model');
      assert.ok(fs.existsSync(modelPath), 'Object detection model directory should exist');
      
      const modelFiles = fs.readdirSync(modelPath);
      assert.ok(modelFiles.some(file => file.endsWith('.onnx')), 'Should have ONNX model files');
      
      console.log('✅ Object Detection Models: PASS');
    });
  });

  describe('🔍 Content Verification', () => {
    test('should verify camera.html includes necessary scripts', async () => {
      const response = await fetch(`${SERVER_URL}/camera.html`);
      const html = await response.text();
      
      assert.ok(html.includes('js/camera_detection.js'), 'Camera page should include detection script');
      assert.ok(html.includes('js/notifications.js'), 'Camera page should include notifications');
      assert.ok(html.includes('ort/ort.min.js'), 'Camera page should include ONNX runtime');
      
      console.log('✅ Camera Page Script Includes: PASS');
    });

    test('should verify dashboard.html includes necessary modules', async () => {
      const response = await fetch(`${SERVER_URL}/dashboard.html`);
      const html = await response.text();
      
      assert.ok(html.includes('js/dashboard.js'), 'Dashboard page should include dashboard script');
      assert.ok(html.includes('js/reports-api.js'), 'Dashboard page should include reports API');
      assert.ok(html.includes('js/map.js'), 'Dashboard page should include map script');
      
      console.log('✅ Dashboard Page Script Includes: PASS');
    });

    test('should verify upload.html includes necessary scripts', async () => {
      const response = await fetch(`${SERVER_URL}/upload.html`);
      const html = await response.text();
      
      assert.ok(html.includes('js/upload.js'), 'Upload page should include upload script');
      assert.ok(html.includes('js/notifications.js'), 'Upload page should include notifications');
      assert.ok(html.includes('ort/ort.min.js'), 'Upload page should include ONNX runtime');
      
      console.log('✅ Upload Page Script Includes: PASS');
    });
  });

  describe('🚨 Error Handling', () => {
    test('should handle non-existent routes gracefully', async () => {
      const response = await fetch(`${SERVER_URL}/non-existent-page`);
      assert.strictEqual(response.status, 404, 'Non-existent routes should return 404');
      console.log('✅ 404 Error Handling: PASS');
    });

    test('should handle API errors gracefully', async () => {
      const response = await fetch(`${SERVER_URL}/api/non-existent-endpoint`);
      assert.strictEqual(response.status, 404, 'Non-existent API endpoints should return 404');
      console.log('✅ API Error Handling: PASS');
    });
=======
const projectRoot = process.cwd();

describe('Post-Refactor Integration Tests', () => {
  test('camera.html includes required scripts', async () => {
    const htmlPath = path.join(projectRoot, 'public', 'camera.html');
    const html = await fs.promises.readFile(htmlPath, 'utf8');
    assert.ok(html.includes('js/upload_tf.js'), 'upload_tf.js script missing');
    assert.ok(html.includes('js/notifications.js'), 'notifications.js script missing');
    assert.ok(html.includes('ort/ort.min.js'), 'ONNX runtime script missing');
  });

  test('object detection model exists', () => {
    const modelPath = path.join(projectRoot, 'public', 'object_detection_model', 'best0408.onnx');
    assert.ok(fs.existsSync(modelPath), 'best0408.onnx model missing');
  });

  test('ONNX runtime assets present', () => {
    const ortPath = path.join(projectRoot, 'public', 'ort', 'ort.min.js');
    assert.ok(fs.existsSync(ortPath), 'ort.min.js not found');
>>>>>>> e5d5f56f
  });
});<|MERGE_RESOLUTION|>--- conflicted
+++ resolved
@@ -3,232 +3,6 @@
 import fs from 'fs';
 import path from 'path';
 
-<<<<<<< HEAD
-import { spawn, exec } from 'child_process';
-import http from 'http';
-import fs from 'fs';
-import path from 'path';
-import { fileURLToPath } from 'url';
-import { dirname } from 'path';
-import { describe, test } from 'node:test';
-import assert from 'node:assert';
-
-const __filename = fileURLToPath(import.meta.url);
-const __dirname = dirname(__filename);
-
-describe('Post-Refactor Integration Tests', () => {
-  const SERVER_URL = 'http://localhost:8080';
-  const TIMEOUT = 10000;
-
-  // Test server health and basic endpoints
-  describe('🏥 Server Health & Endpoints', () => {
-    test('should respond to health check', async () => {
-      const response = await fetch(`${SERVER_URL}/health`);
-      assert.strictEqual(response.ok, true, 'Health check response should be ok');
-      
-      const data = await response.json();
-      assert.strictEqual(data.status, 'OK', 'Health check status should be OK');
-      console.log('✅ Server Health Check: PASS');
-    }, TIMEOUT);
-
-    test('should serve static HTML files', async () => {
-      const pages = ['camera.html', 'dashboard.html', 'upload.html', 'index.html'];
-      
-      for (const page of pages) {
-        const response = await fetch(`${SERVER_URL}/${page}`);
-        assert.strictEqual(response.ok, true, `${page} should load successfully`);
-        assert.ok(response.headers.get('content-type').includes('text/html'), `${page} should return HTML content`);
-        console.log(`✅ Static File Serving (${page}): PASS`);
-      }
-    }, TIMEOUT);
-
-    test('should serve JavaScript modules', async () => {
-      const jsFiles = [
-        '/js/camera_detection.js',
-        '/js/dashboard.js', 
-        '/js/upload.js',
-        '/js/notifications.js'
-      ];
-      
-      for (const jsFile of jsFiles) {
-        const response = await fetch(`${SERVER_URL}${jsFile}`);
-        assert.strictEqual(response.ok, true, `${jsFile} should load successfully`);
-        // Content type check is flexible as some servers might serve as text/plain
-        const contentType = response.headers.get('content-type');
-        assert.ok(contentType, `${jsFile} should have a content type`);
-        console.log(`✅ JavaScript Module (${jsFile}): PASS`);
-      }
-    }, TIMEOUT);
-  });
-
-  describe('🔌 API Endpoints', () => {
-    test('should handle reports API endpoint', async () => {
-      const response = await fetch(`${SERVER_URL}/api/reports`);
-      assert.strictEqual(response.ok, true, 'Reports API should respond successfully');
-      
-      const data = await response.json();
-      assert.ok(data.hasOwnProperty('reports'), 'Response should have reports property');
-      assert.ok(Array.isArray(data.reports), 'Reports should be an array');
-      console.log('✅ Reports API: PASS');
-    }, TIMEOUT);
-
-    test('should handle geocoding endpoint', async () => {
-      const testAddress = 'New York, NY';
-      const response = await fetch(`${SERVER_URL}/api/geocode?address=${encodeURIComponent(testAddress)}`);
-      assert.strictEqual(response.ok, true, 'Geocoding API should respond successfully');
-      
-      const data = await response.json();
-      console.log('✅ Geocoding API: PASS');
-    }, TIMEOUT);
-  });
-
-  describe('📁 File Structure Integrity', () => {
-    test('should have refactored src/ directory structure', () => {
-      const requiredPaths = [
-        'src/clients',
-        'src/services', 
-        'src/utils',
-        'src/routes'
-      ];
-
-      for (const dirPath of requiredPaths) {
-        const fullPath = path.join(process.cwd(), dirPath);
-        assert.ok(fs.existsSync(fullPath), `Directory ${dirPath} should exist`);
-        console.log(`✅ Directory Structure (${dirPath}): PASS`);
-      }
-    });
-
-    test('should have key utility modules', () => {
-      const utilityFiles = [
-        'src/utils/network.js',
-        'src/utils/notifications.js',
-        'src/utils/async-handler.js',
-        'src/services/reports-service.js',
-        'src/services/report-upload-service.js'
-      ];
-
-      for (const filePath of utilityFiles) {
-        const fullPath = path.join(process.cwd(), filePath);
-        assert.ok(fs.existsSync(fullPath), `Utility file ${filePath} should exist`);
-        console.log(`✅ Utility Module (${filePath}): PASS`);
-      }
-    });
-  });
-
-  describe('🧩 Module Import Resolution', () => {
-    test('should verify network utilities are properly exported', () => {
-      const networkUtilsPath = path.join(process.cwd(), 'src/utils/network.js');
-      const content = fs.readFileSync(networkUtilsPath, 'utf8');
-      
-      // Check for key exports (final export line contains all functions)
-      assert.ok(content.includes('export { withTimeout, probeHealth, resolveBaseUrl, toWsUrl }'), 'Should export network utilities');
-      assert.ok(content.includes('window.withTimeout = withTimeout'), 'Should expose withTimeout to window');
-      assert.ok(content.includes('window.resolveBaseUrl = resolveBaseUrl'), 'Should expose resolveBaseUrl to window');
-      
-      console.log('✅ Network Utilities Export: PASS');
-    });
-
-    test('should verify reports service exports', () => {
-      const reportsServicePath = path.join(process.cwd(), 'src/services/reports-service.js');
-      const content = fs.readFileSync(reportsServicePath, 'utf8');
-      
-      assert.ok(content.includes('window.fetchReports'), 'Should expose fetchReports to window');
-      assert.ok(content.includes('export async function updateReport'), 'Should export updateReport function');
-      assert.ok(content.includes('export async function deleteReportById'), 'Should export deleteReportById function');
-      
-      console.log('✅ Reports Service Export: PASS');
-    });
-  });
-
-  describe('🌐 Network Configuration', () => {
-    test('should resolve base URL correctly', async () => {
-      try {
-        // Test the network module by importing it
-        const { resolveBaseUrl } = await import('../src/utils/network.js');
-        
-        // In development, should resolve to localhost
-        const baseUrl = await resolveBaseUrl();
-        assert.ok(baseUrl.includes('localhost:8080'), 'Base URL should contain localhost:8080');
-        
-        console.log('✅ Base URL Resolution: PASS');
-      } catch (error) {
-        console.log('⚠️ Base URL Resolution: Could not test dynamically');
-        // Test passes if import works
-        assert.ok(true, 'Dynamic test could not be performed');
-      }
-    });
-  });
-
-  describe('💾 Static Asset Verification', () => {
-    test('should have ONNX runtime files', () => {
-      const ortPath = path.join(process.cwd(), 'public/ort');
-      assert.ok(fs.existsSync(ortPath), 'ONNX runtime directory should exist');
-      
-      const ortFiles = fs.readdirSync(ortPath);
-      assert.ok(ortFiles.some(file => file.includes('ort.min.js')), 'Should have ONNX runtime files');
-      
-      console.log('✅ ONNX Runtime Assets: PASS');
-    });
-
-    test('should have object detection models', () => {
-      const modelPath = path.join(process.cwd(), 'public/object_detection_model');
-      assert.ok(fs.existsSync(modelPath), 'Object detection model directory should exist');
-      
-      const modelFiles = fs.readdirSync(modelPath);
-      assert.ok(modelFiles.some(file => file.endsWith('.onnx')), 'Should have ONNX model files');
-      
-      console.log('✅ Object Detection Models: PASS');
-    });
-  });
-
-  describe('🔍 Content Verification', () => {
-    test('should verify camera.html includes necessary scripts', async () => {
-      const response = await fetch(`${SERVER_URL}/camera.html`);
-      const html = await response.text();
-      
-      assert.ok(html.includes('js/camera_detection.js'), 'Camera page should include detection script');
-      assert.ok(html.includes('js/notifications.js'), 'Camera page should include notifications');
-      assert.ok(html.includes('ort/ort.min.js'), 'Camera page should include ONNX runtime');
-      
-      console.log('✅ Camera Page Script Includes: PASS');
-    });
-
-    test('should verify dashboard.html includes necessary modules', async () => {
-      const response = await fetch(`${SERVER_URL}/dashboard.html`);
-      const html = await response.text();
-      
-      assert.ok(html.includes('js/dashboard.js'), 'Dashboard page should include dashboard script');
-      assert.ok(html.includes('js/reports-api.js'), 'Dashboard page should include reports API');
-      assert.ok(html.includes('js/map.js'), 'Dashboard page should include map script');
-      
-      console.log('✅ Dashboard Page Script Includes: PASS');
-    });
-
-    test('should verify upload.html includes necessary scripts', async () => {
-      const response = await fetch(`${SERVER_URL}/upload.html`);
-      const html = await response.text();
-      
-      assert.ok(html.includes('js/upload.js'), 'Upload page should include upload script');
-      assert.ok(html.includes('js/notifications.js'), 'Upload page should include notifications');
-      assert.ok(html.includes('ort/ort.min.js'), 'Upload page should include ONNX runtime');
-      
-      console.log('✅ Upload Page Script Includes: PASS');
-    });
-  });
-
-  describe('🚨 Error Handling', () => {
-    test('should handle non-existent routes gracefully', async () => {
-      const response = await fetch(`${SERVER_URL}/non-existent-page`);
-      assert.strictEqual(response.status, 404, 'Non-existent routes should return 404');
-      console.log('✅ 404 Error Handling: PASS');
-    });
-
-    test('should handle API errors gracefully', async () => {
-      const response = await fetch(`${SERVER_URL}/api/non-existent-endpoint`);
-      assert.strictEqual(response.status, 404, 'Non-existent API endpoints should return 404');
-      console.log('✅ API Error Handling: PASS');
-    });
-=======
 const projectRoot = process.cwd();
 
 describe('Post-Refactor Integration Tests', () => {
@@ -248,6 +22,5 @@
   test('ONNX runtime assets present', () => {
     const ortPath = path.join(projectRoot, 'public', 'ort', 'ort.min.js');
     assert.ok(fs.existsSync(ortPath), 'ort.min.js not found');
->>>>>>> e5d5f56f
   });
 });