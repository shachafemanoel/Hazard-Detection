# Unified Dockerfile for Hazard Detection service with Node.js and Python
FROM node:20-bullseye

WORKDIR /app

<<<<<<< HEAD
# Install bash, curl, Python and pip
RUN apt-get update && apt-get install -y \
    bash curl python3 python3-pip \
    && rm -rf /var/lib/apt/lists/*

# Copy Node.js dependencies and install
=======
# Install build tools and libraries for node-canvas
RUN apk add --no-cache \
    build-base \
    python3 \
    cairo-dev \
    jpeg-dev \
    pango-dev \
    giflib-dev \
    && npm config set python /usr/bin/python3

# העתקת תלויות והתקנה
>>>>>>> 3a211c0f
COPY package*.json ./
RUN npm install --omit=dev

# Copy Python requirements and install
COPY unified-requirements.txt ./
RUN pip3 install --no-cache-dir -r unified-requirements.txt

# Copy application source
COPY . .

# Ensure startup scripts are executable
RUN chmod +x /app/start-unified.sh || true
RUN chmod +x /app/start-frontend.sh || chmod +x ./start-frontend.sh || true

# Environment and ports
ENV NODE_ENV=production
ENV PORT=3000
EXPOSE 3000

# Default command starts the unified script
CMD ["/bin/bash", "/app/start-unified.sh"]<|MERGE_RESOLUTION|>--- conflicted
+++ resolved
@@ -3,26 +3,19 @@
 
 WORKDIR /app
 
-<<<<<<< HEAD
-# Install bash, curl, Python and pip
+# Install bash, curl, Python and pip, plus canvas dependencies
 RUN apt-get update && apt-get install -y \
     bash curl python3 python3-pip \
-    && rm -rf /var/lib/apt/lists/*
+    build-essential \
+    libcairo2-dev \
+    libpango1.0-dev \
+    libjpeg-dev \
+    libgif-dev \
+    librsvg2-dev \
+    && rm -rf /var/lib/apt/lists/* \
+    && npm config set python /usr/bin/python3
 
 # Copy Node.js dependencies and install
-=======
-# Install build tools and libraries for node-canvas
-RUN apk add --no-cache \
-    build-base \
-    python3 \
-    cairo-dev \
-    jpeg-dev \
-    pango-dev \
-    giflib-dev \
-    && npm config set python /usr/bin/python3
-
-# העתקת תלויות והתקנה
->>>>>>> 3a211c0f
 COPY package*.json ./
 RUN npm install --omit=dev
 
