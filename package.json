--- conflicted
+++ resolved
@@ -7,12 +7,8 @@
     "start": "cross-env PORT=$PORT node server/routes/server.js",
     "dev": "nodemon server/routes/server.js",
     "build": "echo 'No build step needed'",
-<<<<<<< HEAD
-    "test": "node --test"
-=======
     "stream:check": "node scripts/stream-check.js",
     "test": "mocha test/test-apiClient.js"
->>>>>>> 3a211c0f
   },
   "keywords": [],
   "author": "",
