{
  "name": "hazard-detection",
  "version": "1.0.0",
  "description": "Hazard Detection Project",
  "main": "server/routes/server.js",
  "type": "module",
  "scripts": {
    "start": "node server/routes/server.js",
    "dev": "nodemon server/routes/server.js",
    "build": "echo 'No build step needed'",
<<<<<<< HEAD
    "test:run": "node --test __tests__/**/*.test.js test/**/*.test.js public/js/**/*.test.js",
    "test": "./test-server.sh",
=======
    "test": "node --test __tests__/refactor-integration.test.js",
>>>>>>> e5d5f56f
    "stream:check": "node scripts/stream-check.js"
  },
  "keywords": [],
  "author": "",
  "license": "ISC",
  "dependencies": {
    "@sendgrid/mail": "^8.1.5",
    "axios": "^1.6.0",
    "cloudinary": "^2.6.0",
    "concurrently": "^8.2.2",
    "connect-redis": "^8.0.3",
    "cors": "^2.8.5",
    "dotenv": "^16.6.1",
    "express": "^4.21.2",
    "express-session": "^1.18.1",
    "form-data": "^4.0.0",
    "multer": "^1.4.5-lts.2",
    "ol": "^10.6.1",
    "passport": "^0.7.0",
    "passport-google-oauth20": "^2.0.0",
    "puppeteer": "^24.16.0",
    "redis": "^4.7.1",
    "streamifier": "^0.1.1",
    "uuid": "^11.1.0"
  },
  "devDependencies": {
    "autoprefixer": "^10.4.21",
    "eventsource": "^2.0.2",
    "nodemon": "^3.1.10",
    "postcss": "^8.5.3",
    "tailwindcss": "^4.1.7",
    "undici": "^6.19.2"
  }
}<|MERGE_RESOLUTION|>--- conflicted
+++ resolved
@@ -8,12 +8,7 @@
     "start": "node server/routes/server.js",
     "dev": "nodemon server/routes/server.js",
     "build": "echo 'No build step needed'",
-<<<<<<< HEAD
-    "test:run": "node --test __tests__/**/*.test.js test/**/*.test.js public/js/**/*.test.js",
-    "test": "./test-server.sh",
-=======
     "test": "node --test __tests__/refactor-integration.test.js",
->>>>>>> e5d5f56f
     "stream:check": "node scripts/stream-check.js"
   },
   "keywords": [],
