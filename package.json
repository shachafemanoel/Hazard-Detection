{
  "name": "hazard-detection",
  "version": "1.0.0",
  "description": "Hazard Detection Project",
  "type": "module",
  "main": "server/routes/server.js",
  "scripts": {
    "start": "node server/routes/server.js",
    "dev": "nodemon server/routes/server.js",
    "build": "echo 'No build step needed'",
<<<<<<< HEAD
    "stream:check": "node scripts/stream-check.js",
    "test": "jest",
    "test:qa": "node run-qa-tests.js",
    "test:refactor": "node run-qa-tests.js"
=======
    "test": "node --test",
    "stream:check": "node scripts/stream-check.js"
>>>>>>> 045628c1
  },
  "keywords": [],
  "author": "",
  "license": "ISC",
  "dependencies": {
    "@babel/register": "^7.27.1",
    "@sendgrid/mail": "^8.1.5",
    "axios": "^1.6.0",
    "canvas": "^3.1.2",
    "chai": "^5.2.1",
    "cloudinary": "^2.6.0",
    "concurrently": "^8.2.2",
    "connect-redis": "^8.0.3",
    "cors": "^2.8.5",
    "dotenv": "^16.6.1",
    "express": "^4.21.2",
    "express-session": "^1.18.1",
    "form-data": "^4.0.0",
    "mocha": "^11.7.1",
    "multer": "^1.4.5-lts.2",
    "ol": "^10.6.1",
    "onnxruntime-node": "^1.22.0-rev",
    "passport": "^0.7.0",
    "passport-google-oauth20": "^2.0.0",
    "redis": "^4.7.1",
    "sinon": "^21.0.0",
    "streamifier": "^0.1.1",
    "uuid": "^11.1.0",
    "ws": "^8.18.3"
  },
  "devDependencies": {
    "autoprefixer": "^10.4.21",
    "jest": "^29.7.0",
    "nodemon": "^3.1.10",
    "postcss": "^8.5.3",
<<<<<<< HEAD
    "puppeteer": "^21.7.0",
    "supertest": "^7.1.1",
    "tailwindcss": "^4.1.7"
=======
    "tailwindcss": "^4.1.7",
    "eventsource": "^2.0.2",
    "undici": "^6.19.2"
>>>>>>> 045628c1
  }
}<|MERGE_RESOLUTION|>--- conflicted
+++ resolved
@@ -2,31 +2,21 @@
   "name": "hazard-detection",
   "version": "1.0.0",
   "description": "Hazard Detection Project",
+  "main": "server/routes/server.js",
   "type": "module",
-  "main": "server/routes/server.js",
   "scripts": {
     "start": "node server/routes/server.js",
     "dev": "nodemon server/routes/server.js",
     "build": "echo 'No build step needed'",
-<<<<<<< HEAD
-    "stream:check": "node scripts/stream-check.js",
-    "test": "jest",
-    "test:qa": "node run-qa-tests.js",
-    "test:refactor": "node run-qa-tests.js"
-=======
     "test": "node --test",
     "stream:check": "node scripts/stream-check.js"
->>>>>>> 045628c1
   },
   "keywords": [],
   "author": "",
   "license": "ISC",
   "dependencies": {
-    "@babel/register": "^7.27.1",
     "@sendgrid/mail": "^8.1.5",
     "axios": "^1.6.0",
-    "canvas": "^3.1.2",
-    "chai": "^5.2.1",
     "cloudinary": "^2.6.0",
     "concurrently": "^8.2.2",
     "connect-redis": "^8.0.3",
@@ -35,31 +25,20 @@
     "express": "^4.21.2",
     "express-session": "^1.18.1",
     "form-data": "^4.0.0",
-    "mocha": "^11.7.1",
     "multer": "^1.4.5-lts.2",
     "ol": "^10.6.1",
-    "onnxruntime-node": "^1.22.0-rev",
     "passport": "^0.7.0",
     "passport-google-oauth20": "^2.0.0",
     "redis": "^4.7.1",
-    "sinon": "^21.0.0",
     "streamifier": "^0.1.1",
-    "uuid": "^11.1.0",
-    "ws": "^8.18.3"
+    "uuid": "^11.1.0"
   },
   "devDependencies": {
     "autoprefixer": "^10.4.21",
-    "jest": "^29.7.0",
     "nodemon": "^3.1.10",
     "postcss": "^8.5.3",
-<<<<<<< HEAD
-    "puppeteer": "^21.7.0",
-    "supertest": "^7.1.1",
-    "tailwindcss": "^4.1.7"
-=======
     "tailwindcss": "^4.1.7",
     "eventsource": "^2.0.2",
     "undici": "^6.19.2"
->>>>>>> 045628c1
   }
 }