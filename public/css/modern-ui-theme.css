/* --- Global Modern UI Theme for Hazard Reporter --- */

/* Tech-Urban Variables */
<<<<<<< HEAD
:root {
  --tech-bg: #121212;
  --tech-panel: #1f1f1f;
  --tech-text: #e0e0e0;
  --tech-accent: #00e5ff;
  --tech-accent2: #00bfa5;
  --tech-danger: #ff5252;
  --tech-success: #00c853;
  --tech-radius: 8px;
  --tech-transition: 0.2s ease-in-out;
}

=======
>>>>>>> 84edf695
:root {
  --tech-bg: #121212;
  --tech-panel: #1f1f1f;
  --tech-text: #e0e0e0;
  --tech-accent: #00e5ff;
  --tech-accent2: #00bfa5;
  --tech-danger: #ff5252;
  --tech-success: #00c853;
  --tech-radius: 8px;
  --tech-transition: 0.25s ease-in-out;
}

:root {
  /* Map legacy variables to Tech-Urban palette */
  --primary: var(--tech-accent);
  --secondary: var(--tech-accent2);
  --accent: var(--tech-accent2);
  --danger: var(--tech-danger);
  --warning: #ffc107;
  --light: var(--tech-text);
  --dark-text: #212529;

  /* Dark Theme Defaults */
  --bg: var(--tech-bg);
  --text: var(--tech-text);
  --card-bg: var(--tech-panel);
  --input-bg: var(--tech-panel);
  --border-color: var(--tech-accent2);
  --sidebar-bg: var(--tech-panel);
  --sidebar-text: var(--tech-text);
  --sidebar-hover-bg: var(--tech-accent2);
  --sidebar-hover-text: #000;

  --radius: var(--tech-radius);
  --shadow: 0 5px 15px rgba(0, 0, 0, 0.2);
  --transition: var(--tech-transition);

  /* Additional aliases for cross-file compatibility */
  --bg-secondary: var(--tech-panel);
  --bg-panel: var(--tech-panel);
  --text-primary: var(--tech-text);
  --text-secondary: var(--tech-text);
  --session-color: var(--tech-accent);
  --glow-session: rgba(0, 229, 255, 0.2);
}

body {
  /* Background image has been removed as per request */

  /* Fallback background color if the image fails to load or for transparency effects */
  background-color: var(--tech-bg);

  color: var(--tech-text);
  font-family: 'Segoe UI', Roboto, 'Helvetica Neue', Arial, sans-serif;
  line-height: 1.6;
  margin: 0;
  padding: 0;
  transition: margin-left var(--tech-transition); /* For sidebar push effect */
}

button, .btn {
  border-radius: var(--tech-radius);
  padding: 0.5rem 1rem;
  transition: background-color var(--tech-transition), transform var(--tech-transition), box-shadow var(--tech-transition);
  font-weight: 500;
  box-shadow: 0 2px 5px rgba(0,0,0,0.15); /* Subtle shadow for buttons */
  border: none; /* Remove default browser borders if any */
}

button:hover, .btn:hover {
  transform: translateY(-2px);
  box-shadow: 0 4px 10px rgba(0,0,0,0.2); /* Enhanced shadow on hover */
  opacity: 0.9;
}

.card {
  border-radius: var(--tech-radius);
  box-shadow: var(--shadow);
  border: none;
  background-color: var(--tech-panel);
}

input, select, textarea {
  border-radius: var(--radius);
  border: 1px solid var(--border-color);
  padding: 0.6rem 0.8rem; /* Adjusted padding */
  transition: border-color var(--transition), box-shadow var(--transition);
  background-color: var(--input-bg);
  color: var(--text);
}

input:focus, select:focus, textarea:focus {
  border-color: var(--primary);
  outline: none;
  box-shadow: 0 0 0 0.2rem rgba(var(--primary), 0.25); /* Use primary color for focus ring */
}

/* Toast Style */
.toast {
  border-radius: var(--radius);
  padding: 1rem;
  background-color: var(--primary);
  color: white;
  font-weight: 500;
  box-shadow: var(--shadow);
}

/* Glassmorphism Overlay */
.glass {
  backdrop-filter: blur(10px);
  background: rgba(44, 44, 44, 0.3); /* Darker glass effect for dark theme */
  border-radius: var(--radius);
  box-shadow: var(--shadow);
  padding: 1rem;
  border: 1px solid rgba(var(--border-color), 0.5);
}

/* Floating Action Button */
.fab {
  position: fixed;
  bottom: 25px;
  right: 25px;
  width: 60px; /* Slightly larger FAB */
  height: 60px;
  border-radius: 50%;
  background-color: var(--primary);
  color: white;
  display: flex;
  align-items: center;
  justify-content: center;
  box-shadow: var(--shadow);
  cursor: pointer;
  z-index: 1030; /* Ensure it's above most elements, but below modals if any */
  transition: background-color var(--transition), transform var(--transition);
}

.fab:hover {
  background-color: var(--accent);
  transform: scale(1.05); /* Slight scale effect on hover */
}

/* Animations */
.fade-in {
  animation: fadeIn 0.4s ease-in-out;
}

.fade-out {
  animation: fadeOut 0.4s ease-in-out;
}

@keyframes fadeIn {
  from { opacity: 0; transform: translateY(10px); }
  to { opacity: 1; transform: translateY(0); }
}

@keyframes fadeOut {
  from { opacity: 1; transform: translateY(0); }
  to { opacity: 0; transform: translateY(10px); }
}

/* --- Sidebar Styles --- */
.sidebar {
  height: 100%;
  width: 260px;
  position: fixed;
  z-index: 1040; /* Higher than FAB, adjust as needed */
  top: 0;
  left: -260px; /* Hidden by default */
  background-color: var(--sidebar-bg);
  overflow-x: hidden;
  transition: left var(--transition);
  padding-top: 20px; /* Space for a logo or title if needed */
  box-shadow: 3px 0 10px rgba(0,0,0,0.3);
}

.sidebar.open {
  left: 0;
}

.sidebar-header {
  padding: 10px 20px;
  margin-bottom: 10px;
  font-size: 1.5rem;
  color: var(--sidebar-text);
  border-bottom: 1px solid var(--border-color);
}

.sidebar a, .sidebar .nav-link {
  padding: 12px 20px;
  text-decoration: none;
  font-size: 1.05rem;
  color: var(--sidebar-text);
  display: block;
  transition: background-color var(--transition), color var(--transition), padding-left var(--transition);
}

.sidebar a:hover, .sidebar .nav-link:hover,
.sidebar a.active, .sidebar .nav-link.active {
  background-color: var(--sidebar-hover-bg); /* Use the new hover background */
  color: var(--sidebar-hover-text);
  padding-left: 25px; /* Indent on hover/active */
}

.sidebar .close-btn {
  position: absolute;
  top: 10px;
  right: 15px;
  font-size: 2rem;
  color: var(--sidebar-text);
  background: none;
  border: none;
  cursor: pointer;
}
.sidebar .close-btn:hover {
    color: var(--danger);
}

/* Content area that shifts when sidebar opens */
.main-content.shifted {
  margin-left: 260px;
  transition: margin-left var(--transition);
}

/* Hamburger menu button */
.sidebar-toggle-btn {
  position: fixed; /* Or absolute within a header */
  top: 15px;
  left: 15px;
  z-index: 1041; /* Above sidebar when closed */
  font-size: 1.8rem;
  background-color: transparent;
  color: var(--text);
  border: none;
  padding: 5px 10px;
  cursor: pointer;
  border-radius: var(--radius);
  transition: color var(--transition), background-color var(--transition);
}

.sidebar-toggle-btn:hover {
  color: var(--primary);
  background-color: rgba(var(--primary-rgb, 0, 123, 255), 0.1); /* Use new primary-rgb for hover effect */
}
/* Define --primary-rgb if not already defined, or use a fixed rgba value */
:root {
    --primary-rgb: 44, 123, 229; /* Example for --primary: #2c7be5; */
}


/* Responsive Utility */
@media (max-width: 992px) { /* Adjust breakpoint if sidebar overlaps content too early */
  .main-content.shifted {
    margin-left: 0; /* Don't push content on smaller screens if sidebar overlays */
  }
  /* On smaller screens, sidebar might overlay content instead of pushing it.
     If you want it to always push, remove the margin-left: 0 above. */
}

@media (max-width: 768px) {
  .container, .card {
    padding: 0.8rem; /* Slightly smaller padding on mobile */
  }
  .sidebar {
    width: 220px; /* Narrower sidebar on tablets/mobile */
    left: -220px;
  }
  .main-content.shifted {
    margin-left: 220px; /* Adjust push for narrower sidebar */
  }
  .sidebar-toggle-btn {
    font-size: 1.6rem;
    top: 12px;
    left: 12px;
  }
   .fab {
    width: 50px;
    height: 50px;
    bottom: 15px;
    right: 15px;
  }
}

@media (max-width: 576px) {
    .sidebar {
        width: 100%; /* Full width sidebar on very small screens */
        left: -100%;
        padding-top: 50px; /* More space for close button if header is hidden */
    }
    .sidebar.open {
        left: 0;
    }
    .main-content.shifted {
        margin-left: 0; /* Sidebar will overlay */
    }
    .sidebar .close-btn { /* Make close button more prominent on full-width sidebar */
        top: 15px;
        right: 20px;
        font-size: 2.2rem;
    }
    .sidebar-toggle-btn {
        /* Ensure toggle button is visible even if sidebar is open, or handle its visibility with JS */
    }
}

/* Tooltip for detection overlays */
#tooltip {
  position: absolute;
  background: var(--warning); /* Keep warning color for hazard detection tooltip */
  color: var(--dark-text); /* Use dark text on warning background */
  padding: 0.5rem 0.8rem;
  border-radius: var(--radius);
  font-size: 0.9rem;
  z-index: 9999;
  display: none;
  box-shadow: var(--shadow);
  pointer-events: none; /* Ensure tooltip doesn't interfere with mouse events */
}

/* Tech-Urban Overrides */
.fab {
  position: fixed; top: 20px; right: 20px;
  width: 56px; height: 56px; border-radius: 50%;
  background: var(--tech-accent); color: #000;
  display: flex; align-items: center; justify-content: center;
  box-shadow: 0 4px 12px rgba(0,0,0,0.3);
  transition: transform var(--tech-transition);
  z-index: 9999;
}
.fab:hover { transform: scale(1.1); }
.fab-menu {
  position: fixed; top: 84px; right: 20px; display: none;
  flex-direction: column; gap: 8px;
  background: var(--tech-panel); padding: 8px;
  border-radius: var(--tech-radius);
  box-shadow: 0 4px 16px rgba(0,0,0,0.5); z-index: 9998;
}
.fab-menu.open { display: flex; }
.fab-menu a {
  color: var(--tech-text); text-decoration: none;
  padding: 6px 12px; border-radius: var(--tech-radius);
  transition: background var(--tech-transition);
}
.fab-menu a:hover {
  background: var(--tech-accent2); color: #000;
}
<<<<<<< HEAD

.btn, .btn-modern, .control-btn {
  background: var(--tech-accent);
  color: #000;
  border-radius: var(--tech-radius);
  transition: background var(--tech-transition), transform var(--tech-transition);
}
.btn:hover, .btn-modern:hover, .control-btn:hover {
=======
/* Base panels and backgrounds */
#buttons,
#email-options,
#email-form,
#signup-form,
.signup-form,
#forgot-password-form,
.dashboard-main-layout,
.dashboard-metrics-row,
.dashboard-center-row,
.dashboard-center,
.dashboard-right,
.camera-wrapper,
.camera-controls-panel,
.info-panels,
.info-panel,
.loading-overlay,
.menu-overlay {
  background: var(--tech-panel);
  color: var(--tech-text);
  border-radius: var(--tech-radius);
  transition: background var(--tech-transition), color var(--tech-transition);
}

/* Buttons */
.btn-modern,
.btn,
.control-btn,
.floating-menu-btn,
#delete-report-btn,
#export-summary,
#view-dashboard {
  background: var(--tech-accent);
  color: #000;
  border: none;
  border-radius: var(--tech-radius);
  padding: 0.6rem 1rem;
  transition: background var(--tech-transition), transform var(--tech-transition);
}
.btn-modern:hover,
.btn:hover,
.control-btn:hover,
.floating-menu-btn:hover {
>>>>>>> 84edf695
  background: var(--tech-accent2);
  transform: translateY(-2px);
}

<<<<<<< HEAD
input, select, .form-control, .slider {
=======
/* Inputs & sliders */
input,
select,
.form-control,
#new-password,
#sensitivity-slider {
>>>>>>> 84edf695
  background: var(--tech-panel);
  color: var(--tech-text);
  border: 1px solid var(--tech-accent2);
  border-radius: var(--tech-radius);
  transition: border-color var(--tech-transition);
}
<<<<<<< HEAD
input:focus, select:focus {
=======
input:focus,
select:focus {
>>>>>>> 84edf695
  border-color: var(--tech-accent);
  outline: none;
}

<<<<<<< HEAD
#reports table, .table {
  width: 100%; border-collapse: collapse;
  background: var(--tech-panel);
  color: var(--tech-text);
}
#reports th, #reports td {
  padding: 0.75rem; border: 1px solid #333;
}
#reports th {
  background: #222; color: var(--tech-accent);
}
#reports tr:hover {
  background: rgba(0,255,255,0.1);
}

.card, .dashboard-panel, .info-panel, .stat-card {
  background: var(--tech-panel);
  border-radius: var(--tech-radius);
  box-shadow: 0 4px 12px rgba(0,0,0,0.5);
  transition: box-shadow var(--tech-transition);
}
.card:hover, .dashboard-panel:hover, .stat-card:hover {
  box-shadow: 0 6px 18px rgba(0,255,255,0.3);
}

.modal, .menu-overlay, #loading-overlay {
  background: rgba(0,0,0,0.8);
  color: var(--tech-text);
}
=======
/* Tables & lists */
#reports table,
table,
#hazard-types-list,
#detections-grid {
  background: var(--tech-panel);
  color: var(--tech-text);
  border-collapse: collapse;
}
#reports th,
#reports td,
table th,
table td {
  padding: 0.75rem;
  border: 1px solid #333;
}
#reports th,
table th {
  background: rgba(0,0,0,0.2);
  color: var(--tech-accent);
}
#reports tr:hover,
table tr:hover {
  background: rgba(0,255,255,0.1);
}

/* Cards & stat-elements */
.stat-card,
.dashboard-panel,
.card,
.info-panel,
.report-block,
.session-summary-modal .modal-content,
.summary-modal {
  background: var(--tech-panel);
  border-radius: var(--tech-radius);
  box-shadow: 0 4px 12px rgba(0,0,0,0.3);
  transition: box-shadow var(--tech-transition);
}
.stat-card:hover,
.dashboard-panel:hover,
.card:hover,
.info-panel:hover,
.report-block:hover {
  box-shadow: 0 6px 18px rgba(0,255,255,0.3);
}

/* Floating Action Button & menu */
.fab,
.floating-menu-btn {
  position: fixed;
  top: 20px;
  right: 20px;
  bottom: auto;
  left: auto;
  width: 56px;
  height: 56px;
  border-radius: 50%;
  background: var(--tech-accent);
  color: #000;
  display: flex;
  align-items: center;
  justify-content: center;
  box-shadow: 0 4px 12px rgba(0,0,0,0.3);
  z-index: 9999;
  cursor: pointer;
}
.fab:hover,
.floating-menu-btn:hover {
  transform: scale(1.1);
}
.fab-menu,
#floatingMenu {
  position: fixed;
  top: 84px;
  right: 20px;
  display: none;
  flex-direction: column;
  gap: 8px;
  background: var(--tech-panel);
  padding: 8px;
  border-radius: var(--tech-radius);
  box-shadow: 0 4px 16px rgba(0,0,0,0.5);
  z-index: 9998;
}
.fab-menu.open,
#floatingMenu.active {
  display: flex;
}
.fab-menu a,
#floatingMenu a {
  color: var(--tech-text);
  padding: 6px 12px;
  border-radius: var(--tech-radius);
  text-decoration: none;
  transition: background var(--tech-transition);
}
.fab-menu a:hover,
#floatingMenu a:hover {
  background: var(--tech-accent2);
  color: #000;
}

/* Dashboard grid wrapper */
.dashboard-main-layout {
  display: grid;
  grid-template-rows: auto 1fr;
  gap: 1rem;
  padding: 1rem;
}
.dashboard-metrics-row {
  display: flex;
  gap: 1rem;
  flex-wrap: wrap;
}
.dashboard-center-row {
  display: grid;
  grid-template-columns: 2fr 1fr;
  gap: 1rem;
  height: calc(100vh - 120px);
}

/* Camera layout wrapper */
.camera-interface {
  display: grid;
  grid-template-rows: 1fr auto auto;
  gap: 1rem;
  height: 100vh;
  padding: 1rem;
}
.camera-preview {
  position: relative;
  border-radius: var(--tech-radius);
  overflow: hidden;
}
.camera-preview video,
.camera-preview canvas {
  width: 100%;
  height: 100%;
  object-fit: cover;
}
.camera-controls,
.camera-info {
  display: flex;
  gap: 1rem;
  justify-content: center;
}

/* Modals & overlays */
.modal,
.menu-overlay,
#loading-overlay {
  background: rgba(0,0,0,0.8);
  color: var(--tech-text);
}

/* --- Tech-Urban Component Styles --- */
.dashboard-panel,
.stat-card,
.card,
.info-panel,
.report-block,
.menu-overlay,
#loading-overlay,
#editReportModal,
#reportDetailsModal {
  background: var(--tech-panel);
  color: var(--tech-text);
  border-radius: var(--tech-radius);
  box-shadow: 0 4px 12px rgba(0, 0, 0, 0.3);
  transition: background var(--tech-transition), box-shadow var(--tech-transition);
}

.btn,
.btn-modern,
.control-btn,
.floating-menu-btn {
  background: var(--tech-accent);
  color: #000;
  border-radius: var(--tech-radius);
  padding: 0.6rem 1.1rem;
  transition: background var(--tech-transition), transform var(--tech-transition);
  border: none;
}

.btn:hover,
.control-btn:hover,
.btn-modern:hover,
.floating-menu-btn:hover {
  background: var(--tech-accent2);
  transform: translateY(-2px);
}

input,
select,
textarea,
#sensitivity-slider {
  background: var(--tech-panel);
  color: var(--tech-text);
  border: 1px solid var(--tech-accent2);
  border-radius: var(--tech-radius);
  transition: border-color var(--tech-transition);
}

input:focus,
select:focus,
textarea:focus {
  border-color: var(--tech-accent);
  outline: none;
}

table,
#reports,
#detections-grid {
  background: var(--tech-panel);
  color: var(--tech-text);
  border-collapse: collapse;
}

th {
  background: rgba(0,0,0,0.2);
  color: var(--tech-accent);
}

td, th {
  border: 1px solid #333;
  padding: 0.75rem;
}

tr:hover {
  background: rgba(0,255,255,0.08);
}

.floating-menu-btn {
  position: fixed;
  top: 20px;
  right: 20px;
  width: 56px;
  height: 56px;
  border-radius: 50%;
  background: var(--tech-accent);
  color: #000;
  box-shadow: 0 4px 16px rgba(0, 0, 0, 0.4);
  z-index: 1000;
}

#floatingMenu,
.fab-menu {
  display: none;
  position: fixed;
  top: 80px;
  right: 20px;
  background: var(--tech-panel);
  border-radius: var(--tech-radius);
  padding: 8px;
  box-shadow: 0 6px 20px rgba(0, 0, 0, 0.5);
}

#floatingMenu.active {
  display: flex;
  flex-direction: column;
  gap: 8px;
}

#floatingMenu a {
  color: var(--tech-text);
  padding: 6px 12px;
  border-radius: var(--tech-radius);
  text-decoration: none;
  transition: background var(--tech-transition);
}

#floatingMenu a:hover {
  background: var(--tech-accent2);
  color: #000;
}
>>>>>>> 84edf695
  <|MERGE_RESOLUTION|>--- conflicted
+++ resolved
@@ -1,21 +1,6 @@
 /* --- Global Modern UI Theme for Hazard Reporter --- */
 
 /* Tech-Urban Variables */
-<<<<<<< HEAD
-:root {
-  --tech-bg: #121212;
-  --tech-panel: #1f1f1f;
-  --tech-text: #e0e0e0;
-  --tech-accent: #00e5ff;
-  --tech-accent2: #00bfa5;
-  --tech-danger: #ff5252;
-  --tech-success: #00c853;
-  --tech-radius: 8px;
-  --tech-transition: 0.2s ease-in-out;
-}
-
-=======
->>>>>>> 84edf695
 :root {
   --tech-bg: #121212;
   --tech-panel: #1f1f1f;
@@ -361,16 +346,6 @@
 .fab-menu a:hover {
   background: var(--tech-accent2); color: #000;
 }
-<<<<<<< HEAD
-
-.btn, .btn-modern, .control-btn {
-  background: var(--tech-accent);
-  color: #000;
-  border-radius: var(--tech-radius);
-  transition: background var(--tech-transition), transform var(--tech-transition);
-}
-.btn:hover, .btn-modern:hover, .control-btn:hover {
-=======
 /* Base panels and backgrounds */
 #buttons,
 #email-options,
@@ -414,68 +389,28 @@
 .btn:hover,
 .control-btn:hover,
 .floating-menu-btn:hover {
->>>>>>> 84edf695
   background: var(--tech-accent2);
   transform: translateY(-2px);
 }
 
-<<<<<<< HEAD
-input, select, .form-control, .slider {
-=======
 /* Inputs & sliders */
 input,
 select,
 .form-control,
 #new-password,
 #sensitivity-slider {
->>>>>>> 84edf695
   background: var(--tech-panel);
   color: var(--tech-text);
   border: 1px solid var(--tech-accent2);
   border-radius: var(--tech-radius);
   transition: border-color var(--tech-transition);
 }
-<<<<<<< HEAD
-input:focus, select:focus {
-=======
 input:focus,
 select:focus {
->>>>>>> 84edf695
   border-color: var(--tech-accent);
   outline: none;
 }
 
-<<<<<<< HEAD
-#reports table, .table {
-  width: 100%; border-collapse: collapse;
-  background: var(--tech-panel);
-  color: var(--tech-text);
-}
-#reports th, #reports td {
-  padding: 0.75rem; border: 1px solid #333;
-}
-#reports th {
-  background: #222; color: var(--tech-accent);
-}
-#reports tr:hover {
-  background: rgba(0,255,255,0.1);
-}
-
-.card, .dashboard-panel, .info-panel, .stat-card {
-  background: var(--tech-panel);
-  border-radius: var(--tech-radius);
-  box-shadow: 0 4px 12px rgba(0,0,0,0.5);
-  transition: box-shadow var(--tech-transition);
-}
-.card:hover, .dashboard-panel:hover, .stat-card:hover {
-  box-shadow: 0 6px 18px rgba(0,255,255,0.3);
-}
-
-.modal, .menu-overlay, #loading-overlay {
-  background: rgba(0,0,0,0.8);
-  color: var(--tech-text);
-}
-=======
 /* Tables & lists */
 #reports table,
 table,
@@ -752,5 +687,4 @@
   background: var(--tech-accent2);
   color: #000;
 }
->>>>>>> 84edf695
   