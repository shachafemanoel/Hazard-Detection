<<<<<<< HEAD
// upload_tf.js
document.addEventListener("DOMContentLoaded", async () => {
  const startBtn = document.getElementById("start-camera");
  const stopBtn = document.getElementById("stop-camera");
  const video = document.getElementById("camera-stream");
  const canvas = document.getElementById("overlay-canvas");
  const ctx = canvas.getContext("2d");
  const overlay = document.getElementById('loading-overlay');
  const statusTxt = document.getElementById('loading-status');
  const badgeCnt = document.getElementById('detection-count-badge');
  const badgeFPS = document.getElementById('fps-badge');
  const badgeType = document.getElementById('hazard-types-display');
  const listType = document.getElementById('hazard-types-list');

  const FIXED_SIZE = 480;
  let stream = null;
  let detecting = false;
  let session = null;
  let frameCount = 0;
  let lastFpsTick = performance.now();

  const offscreen = document.createElement("canvas");
  offscreen.width = FIXED_SIZE;
  offscreen.height = FIXED_SIZE;
  const offCtx = offscreen.getContext("2d", { willReadFrequently: true });
=======
// Unified camera detection script (upload_tf.js)
// Combines previous camera_detection logic with updated model path
// and WebAssembly execution provider configuration.

import { saveReport } from "./apiClient.js";

// DOM Elements
const videoElement = document.getElementById("camera-stream");
const canvasElement = document.getElementById("overlay-canvas");
const startButton = document.getElementById("start-camera");
const stopButton = document.getElementById("stop-camera");
const loadingIndicator = document.getElementById("loading-overlay");
const loadingStatus = document.getElementById("loading-status");

// --- UI Elements for results ---
const detectionCountBadge = document.getElementById("detection-count-badge");
const hazardTypesList = document.getElementById("hazard-types-list");
const hazardTypesDisplay = document.getElementById("hazard-types-display");
const fpsBadge = document.getElementById("fps-badge");

// Detection state
let isDetecting = false;
let session; // ONNX session
let animationFrameId;
const model_dim = [480, 480]; // Model input dimensions

// FPS calculation
let lastFrameTime = 0;
let frameCount = 0;
let fps = 0;

// Use absolute path to avoid relative path issues
const model_path = "/object_detection_model/best0408.onnx";

// Model class names (road hazards)
const classes = ["crack", "knocked", "pothole", "surface damage"];

// --- Initialization ---
async function initialize() {
  if (!startButton || !stopButton || !loadingIndicator) {
    console.error("Required UI elements are missing from the page.");
    return;
  }
  startButton.addEventListener("click", startCamera);
  stopButton.addEventListener("click", stopCamera);
  await loadModel();
}

// --- Model Loading ---
async function loadModel() {
  console.log("Loading model...");
  loadingIndicator.style.display = "flex";
  if (loadingStatus) loadingStatus.textContent = "Loading AI Model...";

  try {
    session = await ort.InferenceSession.create(model_path, {
      executionProviders: ["wasm"],
    });
    console.log("Model loaded successfully.");
    startButton.disabled = false;
    if (loadingStatus) loadingStatus.textContent = "Model Ready";
  } catch (error) {
    console.error("Failed to load the model:", error);
    if (loadingStatus) loadingStatus.textContent = "Error: Model Failed to Load";
    if (typeof notify === "function") {
      notify(
        "Error: Could not load the detection model. Please refresh and try again.",
        "error",
      );
    }
  } finally {
    // Hide loading indicator after a short delay to show status
    setTimeout(() => {
      loadingIndicator.style.display = "none";
    }, 1500);
  }
}

// --- Camera Controls ---
async function startCamera() {
  if (isDetecting || !session) {
    if (!session) {
      console.warn("Detection started before model was ready.");
      if (typeof notify === "function")
        notify("Model not loaded. Cannot start detection.", "warning");
    }
    return;
  }
  isDetecting = true;
  startButton.style.display = "none";
  stopButton.style.display = "block";
>>>>>>> e5d5f56f

  try {
    const stream = await navigator.mediaDevices.getUserMedia({
      video: { facingMode: "environment" },
    });
    videoElement.srcObject = stream;
    videoElement.onloadedmetadata = () => {
      videoElement.play();
      canvasElement.width = videoElement.videoWidth;
      canvasElement.height = videoElement.videoHeight;
      lastFrameTime = performance.now();
      detectionLoop();
    };
  } catch (err) {
    console.error("Error accessing camera:", err);
    if (typeof notify === "function") {
      notify(
        "Could not access camera. Please grant permission and ensure a camera is available.",
        "error",
      );
    }
    isDetecting = false;
    startButton.style.display = "block";
    stopButton.style.display = "none";
  }
}

function stopCamera() {
  if (!isDetecting) return;
  isDetecting = false;
  startButton.style.display = "block";
  stopButton.style.display = "none";

<<<<<<< HEAD
  async function loadModel() {
    statusTxt.textContent = 'Loading model…';
    try {
      const modelPaths = [
        './object_detection_model/best0408.onnx',
        './object_detection_model/yolov8n.onnx', // Fallback or alternative
        './object_detection_model/last_model_train12052025.onnx'
      ];

      let loaded = false;
      for (const path of modelPaths) {
        try {
          if (typeof ov !== 'undefined' && ov.InferenceSession) {
            session = await ov.InferenceSession.create(path);
          } else {
            session = await ort.InferenceSession.create(path, { executionProviders: ['wasm'] });
          }
          loaded = true;
          break;
        } catch (err2) {
          console.warn(`❌ Failed to load model at ${path}:`, err2);
        }
      }

      if (!loaded) {
        throw new Error('No model loaded');
      }

      const runtimeName = typeof ov !== 'undefined' && ov.InferenceSession ? 'OpenVINO' : 'ONNX';
      statusTxt.textContent = 'Model loaded';
      overlay.hidden = true;
      startBtn.disabled = false;
      console.log(`✅ YOLO model loaded (${runtimeName} runtime)!`);
    } catch (err) {
      console.error("❌ Failed to load model:", err);
      statusTxt.textContent = 'Failed to load model';
=======
  if (videoElement.srcObject) {
    videoElement.srcObject.getTracks().forEach((track) => track.stop());
    videoElement.srcObject = null;
  }
  if (animationFrameId) {
    cancelAnimationFrame(animationFrameId);
  }
  const ctx = canvasElement.getContext("2d");
  ctx.clearRect(0, 0, canvasElement.width, canvasElement.height);

  // Reset UI
  if (detectionCountBadge) detectionCountBadge.textContent = "0 hazards";
  if (hazardTypesDisplay) hazardTypesDisplay.style.display = "none";
  if (hazardTypesList) hazardTypesList.textContent = "No hazards";
  if (fpsBadge) fpsBadge.textContent = "0 FPS";
}

// --- Detection Loop ---
async function detectionLoop() {
  if (!isDetecting) return;

  const frame = await captureFrame();
  if (frame) {
    try {
      const tensor = preprocess(frame, model_dim);
      const feeds = { images: tensor };
      const results = await session.run(feeds);
      const outputKey = Object.keys(results)[0];
      const detections = postprocess(
        results[outputKey],
        model_dim,
        frame.width,
        frame.height,
      );

      drawResults(detections, frame);
      if (detections.length > 0) {
        handleSaveDetection(detections, frame);
      }
    } catch (error) {
      console.error("Error during detection:", error);
>>>>>>> e5d5f56f
    }
  }

  // Calculate FPS
  const now = performance.now();
  frameCount++;
  if (now - lastFrameTime >= 1000) {
    fps = frameCount;
    frameCount = 0;
    lastFrameTime = now;
    if (fpsBadge) fpsBadge.textContent = `${fps} FPS`;
  }

<<<<<<< HEAD
  async function detectLoop() {
    if (!detecting || !session) return;

    // FPS calculation
    frameCount++;
    const now = performance.now();
    if (now - lastFpsTick > 1000) {
      badgeFPS.textContent = `${frameCount} FPS`;
      frameCount = 0;
      lastFpsTick = now;
    }

    if (!letterboxParams) computeLetterboxParams();

    offCtx.fillStyle = "black";
    offCtx.fillRect(0, 0, FIXED_SIZE, FIXED_SIZE);
    offCtx.drawImage(video, letterboxParams.offsetX, letterboxParams.offsetY, letterboxParams.newW, letterboxParams.newH);
=======
  animationFrameId = requestAnimationFrame(detectionLoop);
}

async function captureFrame() {
  if (videoElement.readyState < 2) return null; // Not ready
  const tempCanvas = document.createElement("canvas");
  tempCanvas.width = videoElement.videoWidth;
  tempCanvas.height = videoElement.videoHeight;
  const ctx = tempCanvas.getContext("2d");
  ctx.drawImage(videoElement, 0, 0, tempCanvas.width, tempCanvas.height);
  return tempCanvas;
}

// --- Pre-processing ---
function preprocess(source, model_dim) {
  const [model_width, model_height] = model_dim;
  const [input_width, input_height] = [source.width, source.height];

  const ratio = Math.min(
    model_width / input_width,
    model_height / input_height,
  );
  const new_width = Math.round(input_width * ratio);
  const new_height = Math.round(input_height * ratio);

  const C = document.createElement("canvas");
  C.width = model_width;
  C.height = model_height;
  const ctx = C.getContext("2d");
  ctx.fillStyle = "#000000";
  ctx.fillRect(0, 0, model_width, model_height);

  const x_offset = (model_width - new_width) / 2;
  const y_offset = (model_height - new_height) / 2;
  ctx.drawImage(source, x_offset, y_offset, new_width, new_height);

  const image_data = ctx.getImageData(0, 0, model_width, model_height);
  const data = image_data.data;

  const red = [],
    green = [],
    blue = [];
  for (let i = 0; i < data.length; i += 4) {
    red.push(data[i] / 255.0);
    green.push(data[i + 1] / 255.0);
    blue.push(data[i + 2] / 255.0);
  }
  const transposed = red.concat(green, blue);
  const float32_data = new Float32Array(transposed);

  return new ort.Tensor("float32", float32_data, [
    1,
    3,
    model_height,
    model_width,
  ]);
}

// --- Post-processing ---
function postprocess(output, model_dim, original_width, original_height) {
  if (!output || !output.data) {
    console.error("Invalid model output received for postprocessing.");
    return [];
  }
  const [model_width, model_height] = model_dim;
  const boxes = [];
  const data = output.data;

  for (let i = 0; i < data.length; i += 6) {
    const [x1, y1, x2, y2, score, classId] = data.slice(i, i + 6);
    if (score < 0.5) continue;

    const scaleX = original_width / model_width;
    const scaleY = original_height / model_height;

    boxes.push({
      box: [x1 * scaleX, y1 * scaleY, x2 * scaleX, y2 * scaleY],
      label: classes[Math.floor(classId)] || `class_${classId}`,
      score: score,
    });
  }
  return nms(boxes, 0.5);
}

// --- NMS (Non-Maximum Suppression) ---
function nms(boxes, iou_threshold) {
  boxes.sort((a, b) => b.score - a.score);
  const result = [];
  while (boxes.length > 0) {
    result.push(boxes[0]);
    boxes = boxes.filter((box) => iou(boxes[0], box) < iou_threshold);
  }
  return result;
}

function iou(box1, box2) {
  const [x1, y1, x2, y2] = box1.box;
  const [x3, y3, x4, y4] = box2.box;

  const inter_x1 = Math.max(x1, x3);
  const inter_y1 = Math.max(y1, y3);
  const inter_x2 = Math.min(x2, x4);
  const inter_y2 = Math.min(y2, y4);

  const inter_area =
    Math.max(0, inter_x2 - inter_x1) * Math.max(0, inter_y2 - inter_y1);
  const box1_area = (x2 - x1) * (y2 - y1);
  const box2_area = (x4 - x3) * (y4 - y3);

  return inter_area / (box1_area + box2_area - inter_area);
}

// --- Drawing and Reporting ---
function drawResults(detections, source) {
  const ctx = canvasElement.getContext("2d");
  ctx.clearRect(0, 0, canvasElement.width, canvasElement.height);
  ctx.drawImage(source, 0, 0, canvasElement.width, canvasElement.height);

  // Update UI badges
  if (detectionCountBadge)
    detectionCountBadge.textContent = `${detections.length} hazard${
      detections.length === 1 ? "" : "s"
    }`;
  if (detections.length > 0) {
    if (hazardTypesDisplay) hazardTypesDisplay.style.display = "flex";
    const uniqueLabels = [...new Set(detections.map((d) => d.label))];
    if (hazardTypesList) hazardTypesList.textContent = uniqueLabels.join(", ");
  } else {
    if (hazardTypesDisplay) hazardTypesDisplay.style.display = "none";
  }

  detections.forEach((det) => {
    const [x1, y1, x2, y2] = det.box;
    const label = `${det.label} (${det.score.toFixed(2)})`;
    ctx.strokeStyle = "#00FF00";
    ctx.lineWidth = 2;
    ctx.strokeRect(x1, y1, x2 - x1, y2 - y1);

    ctx.fillStyle = "#00FF00";
    ctx.font = "16px sans-serif";
    const textWidth = ctx.measureText(label).width;
    ctx.fillRect(x1 - 1, y1 - 18, textWidth + 4, 20);
    ctx.fillStyle = "#000000";
    ctx.fillText(label, x1 + 1, y1 - 2);
  });
}
>>>>>>> e5d5f56f

let lastSaveTime = 0;
const SAVE_INTERVAL = 5000; // 5 seconds

function handleSaveDetection(detections, frameCanvas) {
  const now = Date.now();
  if (now - lastSaveTime < SAVE_INTERVAL) {
    return; // Debounce saving
  }
  lastSaveTime = now;

  console.log("Preparing to save detection:", detections);

  frameCanvas.toBlob(
    async (blob) => {
      if (!blob) {
        console.error("Failed to create blob from canvas.");
        return;
      }
      const reportData = {
        timestamp: new Date().toISOString(),
        latitude: null,
        longitude: null,
        detections: detections.map((d) => ({
          box: d.box,
          label: d.label,
          score: d.score,
        })),
        imageBlob: blob,
        imageName: `detection-${Date.now()}.jpg`,
      };

<<<<<<< HEAD
      canvas.width = video.videoWidth;
      canvas.height = video.videoHeight;
      ctx.clearRect(0, 0, canvas.width, canvas.height);
      ctx.drawImage(video, 0, 0, canvas.width, canvas.height);

      let detectedHazards = [];
      for (const [x1, y1, x2, y2, score, classId] of boxes) {
        if (score < 0.5) continue;
        const scaleX = video.videoWidth / FIXED_SIZE;
        const scaleY = video.videoHeight / FIXED_SIZE;
        const boxW = (x2 - x1) * scaleX;
        const boxH = (y2 - y1) * scaleY;
        const left = x1 * scaleX;
        const top = y1 * scaleY;
        if (boxW < 1 || boxH < 1) continue;

        ctx.strokeStyle = "red";
        ctx.lineWidth = 2;
        ctx.strokeRect(left, top, boxW, boxH);

        const label = classNames[Math.floor(classId)] || `Class ${classId}`;
        const scorePerc = (score * 100).toFixed(1);
        ctx.fillStyle = "red";
        ctx.font = "16px Arial";
        const textY = top > 10 ? top - 5 : 10;
        ctx.fillText(`${label} (${scorePerc}%)`, left, textY);

        detectedHazards.push(label);
      }

      badgeCnt.textContent = `${detectedHazards.length} hazard${detectedHazards.length === 1 ? '' : 's'}`;
      if (detectedHazards.length) {
        const unique = [...new Set(detectedHazards)];
        badgeType.hidden = false;
        listType.textContent = unique.join(', ');
      } else {
        badgeType.hidden = true;
      }

    } catch (err) {
      console.error("❌ Error running ONNX model:", err);
    }

    requestAnimationFrame(() => detectLoop());
  }

  startBtn.addEventListener("click", async () => {
    if (!session) await loadModel();
    try {
      stream = await navigator.mediaDevices.getUserMedia({ video: { width: { ideal: 640 }, height: { ideal: 480 } } });
      video.srcObject = stream;
      startBtn.hidden = true;
      stopBtn.hidden = false;
      video.addEventListener("loadeddata", () => {
        computeLetterboxParams();
        detecting = true;
        detectLoop();
      }, { once: true });
    } catch (err) {
      alert("לא ניתן לפתוח מצלמה");
      console.error(err);
    }
  });

  stopBtn.addEventListener("click", () => {
    detecting = false;
    if (stream) {
      stream.getTracks().forEach((track) => track.stop());
      stream = null;
    }
    video.srcObject = null;
    startBtn.hidden = false;
    stopBtn.hidden = true;
    ctx.clearRect(0, 0, canvas.width, canvas.height);
    badgeCnt.textContent = '0 hazards';
    badgeFPS.textContent = '0 FPS';
    badgeType.hidden = true;
    listType.textContent = '';
    console.log("Camera stopped");
  });

  await loadModel();
});
=======
      try {
        await saveReport(reportData);
        console.log("Report saved successfully.");
        if (typeof notify === "function") {
          notify(`Report with ${detections.length} hazard(s) saved.`, "success");
        }
      } catch (error) {
        console.error("Error saving report:", error);
        if (typeof notify === "function") {
          notify("Error saving report. See console for details.", "error");
        }
      }
    },
    "image/jpeg",
    0.8,
  );
}

// --- Start ---
document.addEventListener("DOMContentLoaded", initialize);
>>>>>>> e5d5f56f
<|MERGE_RESOLUTION|>--- conflicted
+++ resolved
@@ -1,30 +1,3 @@
-<<<<<<< HEAD
-// upload_tf.js
-document.addEventListener("DOMContentLoaded", async () => {
-  const startBtn = document.getElementById("start-camera");
-  const stopBtn = document.getElementById("stop-camera");
-  const video = document.getElementById("camera-stream");
-  const canvas = document.getElementById("overlay-canvas");
-  const ctx = canvas.getContext("2d");
-  const overlay = document.getElementById('loading-overlay');
-  const statusTxt = document.getElementById('loading-status');
-  const badgeCnt = document.getElementById('detection-count-badge');
-  const badgeFPS = document.getElementById('fps-badge');
-  const badgeType = document.getElementById('hazard-types-display');
-  const listType = document.getElementById('hazard-types-list');
-
-  const FIXED_SIZE = 480;
-  let stream = null;
-  let detecting = false;
-  let session = null;
-  let frameCount = 0;
-  let lastFpsTick = performance.now();
-
-  const offscreen = document.createElement("canvas");
-  offscreen.width = FIXED_SIZE;
-  offscreen.height = FIXED_SIZE;
-  const offCtx = offscreen.getContext("2d", { willReadFrequently: true });
-=======
 // Unified camera detection script (upload_tf.js)
 // Combines previous camera_detection logic with updated model path
 // and WebAssembly execution provider configuration.
@@ -116,7 +89,6 @@
   isDetecting = true;
   startButton.style.display = "none";
   stopButton.style.display = "block";
->>>>>>> e5d5f56f
 
   try {
     const stream = await navigator.mediaDevices.getUserMedia({
@@ -150,44 +122,6 @@
   startButton.style.display = "block";
   stopButton.style.display = "none";
 
-<<<<<<< HEAD
-  async function loadModel() {
-    statusTxt.textContent = 'Loading model…';
-    try {
-      const modelPaths = [
-        './object_detection_model/best0408.onnx',
-        './object_detection_model/yolov8n.onnx', // Fallback or alternative
-        './object_detection_model/last_model_train12052025.onnx'
-      ];
-
-      let loaded = false;
-      for (const path of modelPaths) {
-        try {
-          if (typeof ov !== 'undefined' && ov.InferenceSession) {
-            session = await ov.InferenceSession.create(path);
-          } else {
-            session = await ort.InferenceSession.create(path, { executionProviders: ['wasm'] });
-          }
-          loaded = true;
-          break;
-        } catch (err2) {
-          console.warn(`❌ Failed to load model at ${path}:`, err2);
-        }
-      }
-
-      if (!loaded) {
-        throw new Error('No model loaded');
-      }
-
-      const runtimeName = typeof ov !== 'undefined' && ov.InferenceSession ? 'OpenVINO' : 'ONNX';
-      statusTxt.textContent = 'Model loaded';
-      overlay.hidden = true;
-      startBtn.disabled = false;
-      console.log(`✅ YOLO model loaded (${runtimeName} runtime)!`);
-    } catch (err) {
-      console.error("❌ Failed to load model:", err);
-      statusTxt.textContent = 'Failed to load model';
-=======
   if (videoElement.srcObject) {
     videoElement.srcObject.getTracks().forEach((track) => track.stop());
     videoElement.srcObject = null;
@@ -229,7 +163,6 @@
       }
     } catch (error) {
       console.error("Error during detection:", error);
->>>>>>> e5d5f56f
     }
   }
 
@@ -243,25 +176,6 @@
     if (fpsBadge) fpsBadge.textContent = `${fps} FPS`;
   }
 
-<<<<<<< HEAD
-  async function detectLoop() {
-    if (!detecting || !session) return;
-
-    // FPS calculation
-    frameCount++;
-    const now = performance.now();
-    if (now - lastFpsTick > 1000) {
-      badgeFPS.textContent = `${frameCount} FPS`;
-      frameCount = 0;
-      lastFpsTick = now;
-    }
-
-    if (!letterboxParams) computeLetterboxParams();
-
-    offCtx.fillStyle = "black";
-    offCtx.fillRect(0, 0, FIXED_SIZE, FIXED_SIZE);
-    offCtx.drawImage(video, letterboxParams.offsetX, letterboxParams.offsetY, letterboxParams.newW, letterboxParams.newH);
-=======
   animationFrameId = requestAnimationFrame(detectionLoop);
 }
 
@@ -408,7 +322,6 @@
     ctx.fillText(label, x1 + 1, y1 - 2);
   });
 }
->>>>>>> e5d5f56f
 
 let lastSaveTime = 0;
 const SAVE_INTERVAL = 5000; // 5 seconds
@@ -441,91 +354,6 @@
         imageName: `detection-${Date.now()}.jpg`,
       };
 
-<<<<<<< HEAD
-      canvas.width = video.videoWidth;
-      canvas.height = video.videoHeight;
-      ctx.clearRect(0, 0, canvas.width, canvas.height);
-      ctx.drawImage(video, 0, 0, canvas.width, canvas.height);
-
-      let detectedHazards = [];
-      for (const [x1, y1, x2, y2, score, classId] of boxes) {
-        if (score < 0.5) continue;
-        const scaleX = video.videoWidth / FIXED_SIZE;
-        const scaleY = video.videoHeight / FIXED_SIZE;
-        const boxW = (x2 - x1) * scaleX;
-        const boxH = (y2 - y1) * scaleY;
-        const left = x1 * scaleX;
-        const top = y1 * scaleY;
-        if (boxW < 1 || boxH < 1) continue;
-
-        ctx.strokeStyle = "red";
-        ctx.lineWidth = 2;
-        ctx.strokeRect(left, top, boxW, boxH);
-
-        const label = classNames[Math.floor(classId)] || `Class ${classId}`;
-        const scorePerc = (score * 100).toFixed(1);
-        ctx.fillStyle = "red";
-        ctx.font = "16px Arial";
-        const textY = top > 10 ? top - 5 : 10;
-        ctx.fillText(`${label} (${scorePerc}%)`, left, textY);
-
-        detectedHazards.push(label);
-      }
-
-      badgeCnt.textContent = `${detectedHazards.length} hazard${detectedHazards.length === 1 ? '' : 's'}`;
-      if (detectedHazards.length) {
-        const unique = [...new Set(detectedHazards)];
-        badgeType.hidden = false;
-        listType.textContent = unique.join(', ');
-      } else {
-        badgeType.hidden = true;
-      }
-
-    } catch (err) {
-      console.error("❌ Error running ONNX model:", err);
-    }
-
-    requestAnimationFrame(() => detectLoop());
-  }
-
-  startBtn.addEventListener("click", async () => {
-    if (!session) await loadModel();
-    try {
-      stream = await navigator.mediaDevices.getUserMedia({ video: { width: { ideal: 640 }, height: { ideal: 480 } } });
-      video.srcObject = stream;
-      startBtn.hidden = true;
-      stopBtn.hidden = false;
-      video.addEventListener("loadeddata", () => {
-        computeLetterboxParams();
-        detecting = true;
-        detectLoop();
-      }, { once: true });
-    } catch (err) {
-      alert("לא ניתן לפתוח מצלמה");
-      console.error(err);
-    }
-  });
-
-  stopBtn.addEventListener("click", () => {
-    detecting = false;
-    if (stream) {
-      stream.getTracks().forEach((track) => track.stop());
-      stream = null;
-    }
-    video.srcObject = null;
-    startBtn.hidden = false;
-    stopBtn.hidden = true;
-    ctx.clearRect(0, 0, canvas.width, canvas.height);
-    badgeCnt.textContent = '0 hazards';
-    badgeFPS.textContent = '0 FPS';
-    badgeType.hidden = true;
-    listType.textContent = '';
-    console.log("Camera stopped");
-  });
-
-  await loadModel();
-});
-=======
       try {
         await saveReport(reportData);
         console.log("Report saved successfully.");
@@ -546,4 +374,3 @@
 
 // --- Start ---
 document.addEventListener("DOMContentLoaded", initialize);
->>>>>>> e5d5f56f
