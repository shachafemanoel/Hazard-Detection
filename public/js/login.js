--- conflicted
+++ resolved
@@ -1,7 +1,4 @@
 // js/login.js
-import { fetchWithTimeout } from './utils/fetchWithTimeout.js';
-import { ensureOk, getJsonOrThrow } from './utils/http.js';
-
 document.addEventListener('DOMContentLoaded', function () {
     const params = new URLSearchParams(window.location.search);
     const error = params.get('error');
@@ -52,8 +49,7 @@
 
         if (targetElement) {
             targetElement.textContent = message;
-            // Remove Bootstrap's d-none to reveal the element
-            targetElement.classList.remove('d-none');
+            targetElement.classList.remove('hidden'); // Make sure the element is visible
             targetElement.classList.remove('alert-success'); // Ensure no conflicting classes
             targetElement.classList.add('alert-danger'); // Ensure it's styled as an error
 
@@ -84,83 +80,56 @@
     
         // Reset error message
         errorElement.textContent = '';
-        // Hide element using Bootstrap's d-none utility
-        errorElement.classList.add('d-none');
+        errorElement.classList.add('hidden');
         errorElement.classList.remove('alert-success', 'alert-danger');
     
         if (!validateEmail(email)) {
             errorElement.textContent = 'Invalid email address.';
             errorElement.classList.add('alert-danger');
-            errorElement.classList.remove('d-none');
+            errorElement.classList.remove('hidden');
             return;
         }
         if (!validatePassword(password)) {
             errorElement.textContent = 'Password must be at least 8 characters long and contain both letters and numbers.';
             errorElement.classList.add('alert-danger');
-            errorElement.classList.remove('d-none');
+            errorElement.classList.remove('hidden');
             return;
         }
     
         try {
-            const res = await fetchWithTimeout('/register', {
+            const res = await fetch('/register', {
                 method: 'POST',
                 headers: { 'Content-Type': 'application/json' },
                 credentials: 'include',
-                body: JSON.stringify({ email, username, password }),
-                timeout: 10000
+                body: JSON.stringify({ email, username, password })
             });
     
-<<<<<<< HEAD
-            ensureOk(res);
-            const data = await getJsonOrThrow(res);
-=======
             const data = await res.json();
     
             if (res.ok) {
                 errorElement.classList.remove('alert-danger');
                 errorElement.classList.add('alert-success');
                 errorElement.textContent = 'Registration successful! Logging you in...';
-                errorElement.classList.remove('d-none');
->>>>>>> f5fdd6c0
-    
-            // If we get here, res was ok
-            errorElement.classList.remove('alert-danger');
-            errorElement.classList.add('alert-success');
-            errorElement.textContent = 'Registration successful! Logging you in...';
-            errorElement.classList.remove('hidden');
-    
-<<<<<<< HEAD
-            // המתנה של 5 שניות ואז מעבר לדף upload
-            setTimeout(() => {
-                window.location.href = '/upload.html';
-            }, 3000);
-=======
+                errorElement.classList.remove('hidden');
+    
+                // המתנה של 5 שניות ואז מעבר לדף upload
+                setTimeout(() => {
+                    window.location.href = '/upload.html';
+                }, 3000);
+    
                 return;
             } else {
                 errorElement.classList.add('alert-danger');
                 errorElement.classList.remove('alert-success');
                 errorElement.textContent = data.error || 'Registration failed.';
-                errorElement.classList.remove('d-none');
-            }
->>>>>>> f5fdd6c0
+                errorElement.classList.remove('hidden');
+            }
         } catch (err) {
+            console.error('Error registering user:', err);
             errorElement.classList.add('alert-danger');
             errorElement.classList.remove('alert-success');
-<<<<<<< HEAD
-            
-            // Handle HTTP errors and network timeouts
-            if (err.message?.includes('HTTP')) {
-                errorElement.textContent = 'Registration failed. Please check your information.';
-            } else if (err.message?.includes('timeout') || err.name === 'AbortError') {
-                errorElement.textContent = 'Request timed out. Please try again.';
-            } else {
-                errorElement.textContent = 'Server error. Please try again.';
-            }
-            errorElement.classList.remove('hidden');
-=======
             errorElement.textContent = 'Server error. Please try again.';
-            errorElement.classList.remove('d-none');
->>>>>>> f5fdd6c0
+            errorElement.classList.remove('hidden');
         }
     });
     
@@ -176,44 +145,31 @@
     
         // Reset error message
         errorElement.textContent = '';
-        errorElement.classList.add('d-none');
+        errorElement.classList.add('hidden');
         errorElement.classList.remove('alert-success', 'alert-danger');
     
         if (!validateEmail(email)) {
             errorElement.textContent = 'Invalid email format.';
             errorElement.classList.add('alert-danger');
-            errorElement.classList.remove('d-none');
+            errorElement.classList.remove('hidden');
             return;
         }
     
         try {
-            const res = await fetchWithTimeout('/login', {
+            const res = await fetch('/login', {
                 method: 'POST',
                 headers: { 'Content-Type': 'application/json' },
                 credentials: 'include',
-                body: JSON.stringify({ email, password }),
-                timeout: 10000
+                body: JSON.stringify({ email, password })
             });
     
-            ensureOk(res);
-            const data = await getJsonOrThrow(res);
-    
-<<<<<<< HEAD
-            // If we get here, res was ok
-            errorElement.classList.remove('alert-danger');
-            errorElement.classList.add('alert-success');
-            errorElement.textContent = 'Login successful! Redirecting...';
-            errorElement.classList.remove('hidden');
-    
-            setTimeout(() => {
-                window.location.href = '/upload.html';
-            }, 3000);
-=======
+            const data = await res.json();
+    
             if (res.ok) {
                 errorElement.classList.remove('alert-danger');
                 errorElement.classList.add('alert-success');
                 errorElement.textContent = 'Login successful! Redirecting...';
-                errorElement.classList.remove('d-none');
+                errorElement.classList.remove('hidden');
     
                 setTimeout(() => {
                     window.location.href = '/upload.html';
@@ -222,27 +178,14 @@
                 errorElement.classList.add('alert-danger');
                 errorElement.classList.remove('alert-success');
                 errorElement.textContent = data.error || 'Login failed.';
-                errorElement.classList.remove('d-none');
-            }
->>>>>>> f5fdd6c0
+                errorElement.classList.remove('hidden');
+            }
         } catch (err) {
+            console.error('Login error:', err);
             errorElement.classList.add('alert-danger');
             errorElement.classList.remove('alert-success');
-<<<<<<< HEAD
-            
-            // Handle HTTP errors and network timeouts
-            if (err.message?.includes('HTTP')) {
-                errorElement.textContent = 'Login failed. Please check your credentials.';
-            } else if (err.message?.includes('timeout') || err.name === 'AbortError') {
-                errorElement.textContent = 'Request timed out. Please try again.';
-            } else {
-                errorElement.textContent = 'Server error. Please try again.';
-            }
-            errorElement.classList.remove('hidden');
-=======
             errorElement.textContent = 'Server error. Please try again.';
-            errorElement.classList.remove('d-none');
->>>>>>> f5fdd6c0
+            errorElement.classList.remove('hidden');
         }
     });
 
@@ -255,38 +198,26 @@
 
         // Reset error message
         errorElement.textContent = '';
-        errorElement.classList.add('d-none');
+        errorElement.classList.add('hidden');
         errorElement.classList.remove('alert-success', 'alert-danger');
 
         if (!validateEmail(email)) {
             errorElement.textContent = 'Invalid email address.';
             errorElement.classList.add('alert-danger');
-            errorElement.classList.remove('d-none');
+            errorElement.classList.remove('hidden');
             return;
         }
 
         try {
-            const res = await fetchWithTimeout('/forgot-password', {
+            const res = await fetch('/forgot-password', {
                 method: 'POST',
                 headers: { 'Content-Type': 'application/json' },
                 credentials: 'include',
-                body: JSON.stringify({ email }),
-                timeout: 10000
+                body: JSON.stringify({ email })
             });
 
-            ensureOk(res);
-            const data = await getJsonOrThrow(res);
-
-<<<<<<< HEAD
-            // If we get here, res was ok - הצגת הודעת הצלחה
-            errorElement.classList.remove('alert-danger');
-            errorElement.classList.add('alert-success');
-            // אם בשרת הוחזר resetUrl (מצב DEV), נציג קישור לחיצה
-            if (data && data.resetUrl) {
-                errorElement.innerHTML = `Reset link (dev): <a href="${data.resetUrl}">Click here</a>`;
-            } else {
-                errorElement.textContent = 'If the email is registered, you will receive a password reset link shortly.';
-=======
+            const data = await res.json();
+
             if (res.ok) {
                 // הצגת הודעת הצלחה
                 errorElement.classList.remove('alert-danger');
@@ -297,48 +228,23 @@
                 } else {
                     errorElement.textContent = 'If the email is registered, you will receive a password reset link shortly.';
                 }
-                errorElement.classList.remove('d-none');
+                errorElement.classList.remove('hidden');
                 document.getElementById('reset-password-form').reset();
             } else {
                 // הצגת הודעת שגיאה
                 errorElement.classList.add('alert-danger');
                 errorElement.classList.remove('alert-success');
                 errorElement.textContent = data.error || 'Something went wrong. Please try again.';
-                errorElement.classList.remove('d-none');
->>>>>>> f5fdd6c0
-            }
-            errorElement.classList.remove('hidden');
-            document.getElementById('reset-password-form').reset();
+                errorElement.classList.remove('hidden');
+            }
         } catch (err) {
+            console.error('Error during password reset request:', err);
             errorElement.classList.add('alert-danger');
             errorElement.classList.remove('alert-success');
-<<<<<<< HEAD
-            
-            // Handle HTTP errors and network timeouts
-            if (err.message?.includes('HTTP')) {
-                errorElement.textContent = 'Reset request failed. Please try again.';
-            } else if (err.message?.includes('timeout') || err.name === 'AbortError') {
-                errorElement.textContent = 'Request timed out. Please try again.';
-            } else {
-                errorElement.textContent = 'Server error. Please try again later.';
-            }
-            errorElement.classList.remove('hidden');
-=======
             errorElement.textContent = 'Server error. Please try again later.';
-            errorElement.classList.remove('d-none');
->>>>>>> f5fdd6c0
+            errorElement.classList.remove('hidden');
         }
     });
-
-    // Add event listeners for the buttons (replacing inline onclick handlers)
-    document.getElementById('email-toggle-btn')?.addEventListener('click', toggleForm);
-    document.getElementById('google-auth-btn')?.addEventListener('click', function() {
-        window.location.href = '/auth/google';
-    });
-    document.getElementById('signup-btn')?.addEventListener('click', showSignupForm);
-    document.getElementById('login-btn')?.addEventListener('click', showLoginForm);
-    document.getElementById('forgot-password-btn')?.addEventListener('click', toggleForgotPassword);
-    document.getElementById('back-options')?.addEventListener('click', backToMainScreen);
 });
 function toggleForm() {
     document.getElementById('buttons').classList.add('d-none');
