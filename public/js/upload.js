--- conflicted
+++ resolved
@@ -202,11 +202,7 @@
   });
   
   // Enhanced Road Damage Detection Model Configuration
-<<<<<<< HEAD
   const FIXED_SIZE = 480; // Optimized for road_damage_detection_last_version.onnx
-=======
-  const FIXED_SIZE = 512; // Optimized for last_model_train12052025.onnx
->>>>>>> 56460798
   
   // Road Damage Classes (mapping to model's 10 classes)
   const classNames = [
@@ -270,14 +266,8 @@
   try {
     // Prioritized model paths - using available ONNX models
     const modelPaths = [
-<<<<<<< HEAD
       './object_detection_model/best0408.onnx',          // Primary model
     ]
-=======
-      './object_detection_model/last_model_train12052025.onnx', // Primary model
-      './object_detection_model/yolov8n.onnx'                   // Fallback model
-    ];
->>>>>>> 56460798
     
     let modelPath = null;
     for (const path of modelPaths) {
