--- conflicted
+++ resolved
@@ -5,118 +5,13 @@
   <meta name="viewport" content="width=device-width, initial-scale=1.0" />
   <link rel="icon" href="icon.png" type="image/png" />
   <title>Hazard Detection - Upload</title>
-
-  <link rel="stylesheet" href="css/modern-ui-theme.css" />
-  <link rel="stylesheet" href="css/dashboard.css" />
+  <link href="https://cdn.jsdelivr.net/npm/bootstrap@5.3.3/dist/css/bootstrap.min.css" rel="stylesheet">
   <link rel="stylesheet" href="https://cdnjs.cloudflare.com/ajax/libs/font-awesome/6.5.1/css/all.min.css">
-  <link rel="stylesheet" href="css/upload.css" />
-
-  <style>
-    #upload-page {
-      background: var(--panel-bg);
-      color: var(--text);
-      border-radius: var(--radius);
-      box-shadow: 0 2px 8px rgba(0, 0, 0, 0.3);
-      padding: 2rem;
-      max-width: 600px;
-      margin: 2rem auto;
-    }
-
-    .tech-button {
-      background-color: var(--accent);
-      color: var(--text);
-      border: none;
-      border-radius: var(--radius);
-      padding: 0.75rem 1.5rem;
-      cursor: pointer;
-      transition: var(--transition);
-    }
-
-    .tech-button:hover {
-      background-color: var(--accent-secondary);
-    }
-
-    .file-input {
-      display: block;
-      padding: 1rem;
-      background: var(--bg);
-      border: 1px solid var(--accent);
-      border-radius: var(--radius);
-      color: var(--text);
-      margin-bottom: 1rem;
-    }
-
-    #preview-canvas {
-      width: 100%;
-      height: auto;
-      background: var(--panel-bg);
-      border: 2px dashed var(--accent);
-      border-radius: var(--radius);
-      margin-bottom: 1rem;
-    }
-
-    input[type="range"] {
-      accent-color: var(--accent);
-      width: 100%;
-      margin-bottom: 1rem;
-    }
-
-    .notification {
-      padding: 1rem;
-      margin-top: 1rem;
-    }
-
-    /* Simple modals */
-    #uploading-modal,
-    #model-loading {
-      position: fixed;
-      top: 0;
-      left: 0;
-      width: 100%;
-      height: 100%;
-      background: rgba(0, 0, 0, 0.6);
-      display: none;
-      align-items: center;
-      justify-content: center;
-      z-index: 1000;
-    }
-
-    #uploading-modal .modal-content,
-    #model-loading .modal-content {
-      background: var(--panel-bg);
-      color: var(--text);
-      padding: 1.5rem 2rem;
-      border-radius: var(--radius);
-      box-shadow: 0 2px 8px rgba(0, 0, 0, 0.3);
-    }
-  </style>
-
+  <link rel="stylesheet" href="css/main.css" />
   <script src="https://cdnjs.cloudflare.com/ajax/libs/exif-js/2.3.0/exif.min.js"></script>
   <script src="ort/ort.min.js"></script>
 </head>
 <body>
-<<<<<<< HEAD
-  <!-- Desktop Header Navigation -->
-  <header class="site-nav glass">
-    <div class="nav-left"><a href="/"><img src="icon.png" alt="Logo"></a></div>
-    <ul class="nav-links">
-      <li><a href="/" class="nav-item">Home</a></li>
-      <li><a href="/dashboard.html" class="nav-item">Dashboard</a></li>
-      <li><a href="/camera.html" class="nav-item">Live</a></li>
-      <li><a href="/upload.html" class="nav-item active">Upload</a></li>
-      <li><a href="/logout" class="nav-item">Logout</a></li>
-    </ul>
-  </header>
-
-  <!-- Floating FAB Menu -->
-  <button class="fab" id="fabMenuBtn"><i class="fas fa-bars"></i></button>
-  <nav class="fab-menu" id="fabMenu">
-    <a href="/"><i class="fas fa-home"></i><span>Home</span></a>
-    <a href="/dashboard.html"><i class="fas fa-chart-line"></i><span>Dashboard</span></a>
-    <a href="/camera.html"><i class="fas fa-video"></i><span>Live</span></a>
-    <a href="/upload.html" class="active"><i class="fas fa-upload"></i><span>Upload</span></a>
-    <a href="/logout"><i class="fas fa-sign-out-alt"></i><span>Logout</span></a>
-=======
   <!-- Left Corner Navigation Menu -->
   <nav class="nav-menu-left">
     <button class="nav-toggle-btn hamburger" id="nav-toggle">
@@ -193,53 +88,73 @@
         <span>Home</span>
       </a>
     </div>
->>>>>>> 5167b47a
   </nav>
-  <div class="menu-overlay" id="fabOverlay"></div>
 
-  <div id="upload-page" class="tech-panel">
-    <h2>Upload Image for Detection</h2>
-
-    <label class="file-input tech-panel">
-      <input type="file" id="image-upload" accept="image/*" />
-    </label>
-
-    <label for="confidence-slider">
-      Detection Sensitivity: <span id="conf-value">0.5</span>
-      <span>(Lower = More Sensitive)</span>
-    </label>
-    <input type="range" id="confidence-slider" min="0.25" max="0.8" step="0.05" value="0.5" />
-
-    <canvas id="preview-canvas"></canvas>
-
-    <button id="save-detection" class="tech-button">Save Detection</button>
-    <div id="tooltip" class="tech-panel" style="display:none;">⚠️ No Hazard Detected. Cannot save detection</div>
-
-    <div id="toast-notification" class="notification tech-panel tech-button" style="display:none;">
-      <div id="toast-body"></div>
-      <button type="button" id="toast-close" class="tech-button">&times;</button>
+  <!-- Detection Details Modal -->
+  <div id="detection-modal" class="modal fade" tabindex="-1">
+    <div class="modal-dialog modal-lg modal-dialog-centered">
+      <div class="modal-content">
+        <div class="modal-header">
+          <h5 class="modal-title">Detection Results</h5>
+          <button type="button" class="btn-close" data-bs-dismiss="modal"></button>
+        </div>
+        <div class="modal-body">
+          <div id="detection-results">
+            <p>No detections available yet. Upload an image first.</p>
+          </div>
+        </div>
+      </div>
     </div>
   </div>
 
   <!-- Uploading modal -->
-  <div id="uploading-modal">
-    <div class="modal-content">Uploading...</div>
+  <div id="uploading-modal" class="modal" tabindex="-1" style="display: none;">
+    <div class="modal-dialog modal-dialog-centered">
+      <div class="modal-content">
+        <div class="modal-body text-center">
+          <div class="spinner-border text-primary" role="status">
+            <span class="visually-hidden">Loading...</span>
+          </div>
+          <p class="mt-2">Uploading...</p>
+        </div>
+      </div>
+    </div>
   </div>
 
-  <!-- Model loading overlay -->
-  <div id="model-loading">
-    <div class="modal-content">Loading model...</div>
-  </div>
-
-  <script type="module" src="js/upload.js" defer></script>
+  <script src="https://cdn.jsdelivr.net/npm/bootstrap@5.3.3/dist/js/bootstrap.bundle.min.js"></script>
+  <script src="js/notifications.js"></script>
+  <script src="js/upload.js" defer></script>
+  
+  <!-- Navigation Script -->
   <script>
-    document.getElementById('fabMenuBtn').addEventListener('click', () => {
-      document.getElementById('fabMenu').classList.toggle('open');
-      document.getElementById('fabOverlay').classList.toggle('open');
-    });
-    document.getElementById('fabOverlay').addEventListener('click', () => {
-      document.getElementById('fabMenu').classList.remove('open');
-      document.getElementById('fabOverlay').classList.remove('open');
+    document.addEventListener('DOMContentLoaded', function() {
+      // Navigation menu functionality
+      const navToggle = document.getElementById('nav-toggle');
+      const navMenu = document.getElementById('nav-menu');
+      const navClose = document.getElementById('nav-close');
+      const navOverlay = document.getElementById('nav-overlay');
+      
+      function openNav() {
+        navMenu.classList.add('open');
+        navOverlay.classList.add('active');
+      }
+      
+      function closeNav() {
+        navMenu.classList.remove('open');
+        navOverlay.classList.remove('active');
+      }
+      
+      navToggle.addEventListener('click', openNav);
+      navClose.addEventListener('click', closeNav);
+      navOverlay.addEventListener('click', closeNav);
+      
+      // Detection modal functionality
+      const openDetectionModalBtn = document.getElementById('open-detection-modal');
+      const detectionModal = new bootstrap.Modal(document.getElementById('detection-modal'));
+      
+      openDetectionModalBtn.addEventListener('click', function() {
+        detectionModal.show();
+      });
     });
   </script>
 </body>
