--- conflicted
+++ resolved
@@ -5,11 +5,10 @@
   <meta name="viewport" content="width=device-width, initial-scale=1.0" />
   <link rel="icon" href="icon.png" type="image/png" />
   <title>Hazard Detection - Upload</title>
-  <link href="https://cdn.jsdelivr.net/npm/bootstrap@5.3.3/dist/css/bootstrap.min.css" rel="stylesheet">
+
+  <link rel="stylesheet" href="css/modern-ui-theme.css" />
+  <link rel="stylesheet" href="css/dashboard.css" />
   <link rel="stylesheet" href="https://cdnjs.cloudflare.com/ajax/libs/font-awesome/6.5.1/css/all.min.css">
-<<<<<<< HEAD
-  <link rel="stylesheet" href="css/main.css" />
-=======
   <link rel="stylesheet" href="css/upload.css" />
 
   <style>
@@ -92,163 +91,76 @@
     }
   </style>
 
->>>>>>> 045628c1
   <script src="https://cdnjs.cloudflare.com/ajax/libs/exif-js/2.3.0/exif.min.js"></script>
   <script src="ort/ort.min.js"></script>
 </head>
 <body>
-  <!-- Left Corner Navigation Menu -->
-  <nav class="nav-menu-left">
-    <button class="nav-toggle-btn" id="nav-toggle">
-      <i class="fas fa-bars"></i>
-    </button>
-    <div class="nav-menu-content" id="nav-menu">
-      <div class="nav-menu-header">
-        <h5>Menu</h5>
-        <button class="nav-close-btn" id="nav-close">
-          <i class="fas fa-times"></i>
-        </button>
-      </div>
-      <ul class="nav-menu-list">
-        <li><a href="/upload.html"><i class="fas fa-upload"></i> Upload</a></li>
-        <li><a href="/camera.html"><i class="fas fa-camera"></i> Camera</a></li>
-        <li><a href="/dashboard.html"><i class="fas fa-chart-dashboard"></i> Dashboard</a></li>
-        <li><a href="/logout"><i class="fas fa-sign-out-alt"></i> Logout</a></li>
-      </ul>
-    </div>
-    <div class="nav-overlay" id="nav-overlay"></div>
+  <!-- Desktop Header Navigation -->
+  <header class="site-nav glass">
+    <div class="nav-left"><a href="/"><img src="icon.png" alt="Logo"></a></div>
+    <ul class="nav-links">
+      <li><a href="/" class="nav-item">Home</a></li>
+      <li><a href="/dashboard.html" class="nav-item">Dashboard</a></li>
+      <li><a href="/camera.html" class="nav-item">Live</a></li>
+      <li><a href="/upload.html" class="nav-item active">Upload</a></li>
+      <li><a href="/logout" class="nav-item">Logout</a></li>
+    </ul>
+  </header>
+
+  <!-- Floating FAB Menu -->
+  <button class="fab" id="fabMenuBtn"><i class="fas fa-bars"></i></button>
+  <nav class="fab-menu" id="fabMenu">
+    <a href="/"><i class="fas fa-home"></i><span>Home</span></a>
+    <a href="/dashboard.html"><i class="fas fa-chart-line"></i><span>Dashboard</span></a>
+    <a href="/camera.html"><i class="fas fa-video"></i><span>Live</span></a>
+    <a href="/upload.html" class="active"><i class="fas fa-upload"></i><span>Upload</span></a>
+    <a href="/logout"><i class="fas fa-sign-out-alt"></i><span>Logout</span></a>
   </nav>
+  <div class="menu-overlay" id="fabOverlay"></div>
 
-  <!-- Main Content -->
-  <main class="main-content">
-    <div class="container mt-5">
-      <section class="card p-4 mx-auto" style="max-width: 600px;">
-        <h2 class="text-center mb-4">Upload Image for Detection</h2>
+  <div id="upload-page" class="tech-panel">
+    <h2>Upload Image for Detection</h2>
 
-        <div class="mb-3">
-          <label for="image-upload" class="form-label">Select an image</label>
-          <input type="file" id="image-upload" class="form-control" accept="image/*" aria-label="Image upload" />
-        </div>
+    <label class="file-input tech-panel">
+      <input type="file" id="image-upload" accept="image/*" />
+    </label>
 
-        <div class="mb-3">
-          <label for="confidence-slider" class="form-label">
-            Detection Sensitivity: <span id="conf-value">0.5</span>
-          </label>
-          <input type="range" id="confidence-slider" class="form-range" min="0.25" max="0.8" step="0.05" value="0.5" aria-label="Detection sensitivity" />
-        </div>
+    <label for="confidence-slider">
+      Detection Sensitivity: <span id="conf-value">0.5</span>
+      <span>(Lower = More Sensitive)</span>
+    </label>
+    <input type="range" id="confidence-slider" min="0.25" max="0.8" step="0.05" value="0.5" />
 
-        <canvas id="preview-canvas" class="img-fluid border rounded mb-3"></canvas>
+    <canvas id="preview-canvas"></canvas>
 
-        <button id="save-detection" class="btn btn-primary w-100" aria-label="Save detection">Save Detection</button>
-        <button id="open-detection-modal" class="btn btn-secondary w-100 mt-2" aria-label="View detection details">View Detection Details</button>
-        <div id="tooltip" class="alert alert-warning mt-3" style="display:none;" role="tooltip">⚠️ No Hazard Detected. Cannot save detection</div>
+    <button id="save-detection" class="tech-button">Save Detection</button>
+    <div id="tooltip" class="tech-panel" style="display:none;">⚠️ No Hazard Detected. Cannot save detection</div>
 
-        <div id="toast-notification" class="toast align-items-center text-white bg-primary border-0 mt-3" role="alert" aria-live="assertive" aria-atomic="true">
-          <div class="d-flex">
-            <div id="toast-body" class="toast-body"></div>
-            <button type="button" id="toast-close" class="btn-close btn-close-white me-2 m-auto" data-bs-dismiss="toast" aria-label="Close"></button>
-          </div>
-        </div>
-      </section>
-    </div>
-  </main>
-
-  <!-- Bottom Navigation Menu -->
-  <nav class="bottom-nav">
-    <div class="bottom-nav-container">
-      <a href="/upload.html" class="bottom-nav-item active">
-        <i class="fas fa-upload"></i>
-        <span>Upload</span>
-      </a>
-      <a href="/camera.html" class="bottom-nav-item">
-        <i class="fas fa-camera"></i>
-        <span>Camera</span>
-      </a>
-      <a href="/dashboard.html" class="bottom-nav-item">
-        <i class="fas fa-chart-dashboard"></i>
-        <span>Dashboard</span>
-      </a>
-      <a href="/" class="bottom-nav-item">
-        <i class="fas fa-home"></i>
-        <span>Home</span>
-      </a>
-    </div>
-  </nav>
-
-  <!-- Detection Details Modal -->
-  <div id="detection-modal" class="modal fade" tabindex="-1">
-    <div class="modal-dialog modal-lg modal-dialog-centered">
-      <div class="modal-content">
-        <div class="modal-header">
-          <h5 class="modal-title">Detection Results</h5>
-          <button type="button" class="btn-close" data-bs-dismiss="modal"></button>
-        </div>
-        <div class="modal-body">
-          <div id="detection-results">
-            <p>No detections available yet. Upload an image first.</p>
-          </div>
-        </div>
-      </div>
+    <div id="toast-notification" class="notification tech-panel tech-button" style="display:none;">
+      <div id="toast-body"></div>
+      <button type="button" id="toast-close" class="tech-button">&times;</button>
     </div>
   </div>
 
   <!-- Uploading modal -->
-  <div id="uploading-modal" class="modal" tabindex="-1" style="display: none;">
-    <div class="modal-dialog modal-dialog-centered">
-      <div class="modal-content">
-        <div class="modal-body text-center">
-          <div class="spinner-border text-primary" role="status">
-            <span class="visually-hidden">Loading...</span>
-          </div>
-          <p class="mt-2">Uploading...</p>
-        </div>
-      </div>
-    </div>
+  <div id="uploading-modal">
+    <div class="modal-content">Uploading...</div>
   </div>
 
-<<<<<<< HEAD
-  <script src="https://cdn.jsdelivr.net/npm/bootstrap@5.3.3/dist/js/bootstrap.bundle.min.js"></script>
-  <script src="js/notifications.js"></script>
-  <script src="js/upload.js" defer></script>
-  
-  <!-- Navigation Script -->
-=======
   <!-- Model loading overlay -->
   <div id="model-loading">
     <div class="modal-content">Loading model...</div>
   </div>
 
   <script type="module" src="js/upload.js" defer></script>
->>>>>>> 045628c1
   <script>
-    document.addEventListener('DOMContentLoaded', function() {
-      // Navigation menu functionality
-      const navToggle = document.getElementById('nav-toggle');
-      const navMenu = document.getElementById('nav-menu');
-      const navClose = document.getElementById('nav-close');
-      const navOverlay = document.getElementById('nav-overlay');
-      
-      function openNav() {
-        navMenu.classList.add('open');
-        navOverlay.classList.add('active');
-      }
-      
-      function closeNav() {
-        navMenu.classList.remove('open');
-        navOverlay.classList.remove('active');
-      }
-      
-      navToggle.addEventListener('click', openNav);
-      navClose.addEventListener('click', closeNav);
-      navOverlay.addEventListener('click', closeNav);
-      
-      // Detection modal functionality
-      const openDetectionModalBtn = document.getElementById('open-detection-modal');
-      const detectionModal = new bootstrap.Modal(document.getElementById('detection-modal'));
-      
-      openDetectionModalBtn.addEventListener('click', function() {
-        detectionModal.show();
-      });
+    document.getElementById('fabMenuBtn').addEventListener('click', () => {
+      document.getElementById('fabMenu').classList.toggle('open');
+      document.getElementById('fabOverlay').classList.toggle('open');
+    });
+    document.getElementById('fabOverlay').addEventListener('click', () => {
+      document.getElementById('fabMenu').classList.remove('open');
+      document.getElementById('fabOverlay').classList.remove('open');
     });
   </script>
 </body>
