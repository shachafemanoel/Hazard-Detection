--- conflicted
+++ resolved
@@ -65,37 +65,6 @@
       <section class="loading-overlay" id="loading-overlay">
         <div class="loading-spinner"></div>
       </section>
-    </div>
-<<<<<<< HEAD
-    <!-- ----------------------------------------- -->
-  </main>
-
-  <!-- 1️⃣  ONNX Runtime (global `window.ort`) -->
-  <script type="module">
-    import * as ort from 'https://cdn.jsdelivr.net/npm/onnxruntime-web/dist/ort.min.mjs';
-    window.ort = ort;
-  </script>
-  <script>
-    // Configure ONNX Runtime WASM path for CDN
-    if (typeof ort !== 'undefined') {
-      ort.env.wasm.wasmPath = 'https://cdn.jsdelivr.net/npm/onnxruntime-web/dist/';
-      ort.env.wasm.numThreads = 1; // Or adjust based on your needs
-      ort.env.wasm.simd = true; // Enable SIMD if supported
-      ort.env.wasm.proxy = true; // Enable proxy for threaded WASM
-    }
-  </script>
-
-  <!-- 2️⃣  Unified controller -->
-  <script type="module" defer src="js/upload_tf.js"></script>
-=======
-
-    <!-- Hidden Elements for Legacy Compatibility -->
-    <div style="display: none;" aria-hidden="true">
-        <div id="fps-display">0</div>
-        <div id="processing-time">0ms</div>
-        <div id="frame-count">0</div>
-        <div id="current-detections">0</div>
-        <div id="session-detections">0</div>
     </div>
 
     <!-- Core Scripts -->
@@ -205,6 +174,5 @@
             }
         });
     </script>
->>>>>>> e5d5f56f
 </body>
 </html>